--- conflicted
+++ resolved
@@ -165,12 +165,8 @@
 void OriginsBackend::additionDone(int processErrorCode)
 {
     if(processErrorCode==0) {
-<<<<<<< HEAD
+        load();
         applicationBackend()->reload();
-=======
->>>>>>> ee5bfde3
-        load();
-        BackendsSingleton::self()->applicationBackend()->reload();
     } else {
         QProcess* p = qobject_cast<QProcess*>(sender());
         Q_ASSERT(p);
@@ -183,12 +179,8 @@
 void OriginsBackend::removalDone(int processErrorCode)
 {
     if(processErrorCode==0) {
-<<<<<<< HEAD
+        load();
         applicationBackend()->reload();
-=======
->>>>>>> ee5bfde3
-        load();
-        BackendsSingleton::self()->applicationBackend()->reload();
     } else {
         QProcess* p = qobject_cast<QProcess*>(sender());
         Q_ASSERT(p);
