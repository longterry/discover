--- conflicted
+++ resolved
@@ -27,11 +27,7 @@
     mainWindow: app
     checkable: true
     checked: window.currentTopLevel==component
-<<<<<<< HEAD
-    enabled: window.navigationEnabled && component.status==Component.Ready
-=======
     enabled: window.navigationEnabled && component && component.status == Component.Ready
->>>>>>> d49e2a18
     actionsGroup: "topLevelPagesGroup"
 
     onTriggered: {
