/***************************************************************************
 *   Copyright © 2015 Aleix Pol Gonzalez <aleixpol@blue-systems.com>       *
 *                                                                         *
 *   This program is free software; you can redistribute it and/or         *
 *   modify it under the terms of the GNU General Public License as        *
 *   published by the Free Software Foundation; either version 2 of        *
 *   the License or (at your option) version 3 or any later version        *
 *   accepted by the membership of KDE e.V. (or its successor approved     *
 *   by the membership of KDE e.V.), which shall act as a proxy            *
 *   defined in Section 14 of version 3 of the license.                    *
 *                                                                         *
 *   This program is distributed in the hope that it will be useful,       *
 *   but WITHOUT ANY WARRANTY; without even the implied warranty of        *
 *   MERCHANTABILITY or FITNESS FOR A PARTICULAR PURPOSE.  See the         *
 *   GNU General Public License for more details.                          *
 *                                                                         *
 *   You should have received a copy of the GNU General Public License     *
 *   along with this program.  If not, see <http://www.gnu.org/licenses/>. *
 ***************************************************************************/

import QtQuick 2.1
import QtQuick.Controls 1.1
import QtQuick.Layouts 1.1

ToolBar
{
    id: root
    property Item search: searchWidget
    Layout.preferredHeight: layout.Layout.preferredHeight

    Timer {
        id: searchTimer
        running: false
        repeat: false
        interval: 200
        onTriggered: { window.stack.currentItem.searchFor(root.search.text) }
    }

    ColumnLayout {
        id: layout
        anchors.fill: parent
        spacing: 0

        RowLayout {
            spacing: 1
            anchors.fill: parent
            Layout.alignment: Qt.AlignVCenter

            ToolButton {
                id: backAction
                objectName: "back"
                visible: !app.isCompact
                Layout.alignment: Qt.AlignVCenter
                action: Action {
                    shortcut: "Alt+Up"
                    iconName: "go-previous"
                    enabled: window.navigationEnabled && window.stack.depth>1
                    tooltip: i18n("Back")
<<<<<<< HEAD
                    onTriggered: { window.stack.pop().destroy() }
=======
                    onTriggered: { stackView.pop().destroy(2000) }
>>>>>>> 994f7552
                }
            }

            Repeater {
                model: window.awesome
                delegate: MuonToolButton {
                    action: modelData
                }
            }

            Item {
                Layout.fillWidth: true
                Layout.fillHeight: true
            }
            TextField {
                id: searchWidget
                enabled: window.stack.currentItem!=null && window.stack.currentItem.searchFor!=null
                focus: true
                Layout.preferredWidth: backAction.implicitWidth*10

                placeholderText: window.stack.currentItem.title == "" || !searchWidget.enabled? i18n("Search...") : i18n("Search in '%1'...", window.stack.currentItem.title)
                onTextChanged: searchTimer.running = true
                onEditingFinished: if(text == "" && backAction.enabled) {
                    backAction.action.trigger()
                }
            }

            ToolButton {
                id: button
                iconName: "application-menu"
                menu: moreMenu
            }
        }
    }
}<|MERGE_RESOLUTION|>--- conflicted
+++ resolved
@@ -56,11 +56,8 @@
                     iconName: "go-previous"
                     enabled: window.navigationEnabled && window.stack.depth>1
                     tooltip: i18n("Back")
-<<<<<<< HEAD
-                    onTriggered: { window.stack.pop().destroy() }
-=======
-                    onTriggered: { stackView.pop().destroy(2000) }
->>>>>>> 994f7552
+
+                    onTriggered: { window.stack.pop().destroy(2000) }
                 }
             }
 
