--- conflicted
+++ resolved
@@ -85,18 +85,7 @@
             Item {
                 Layout.fillWidth: true
             }
-<<<<<<< HEAD
-=======
-
-            Button {
-                Layout.minimumWidth: Kirigami.Units.gridUnit * 6
-                Layout.rightMargin: Kirigami.Units.gridUnit
                 enabled: page.currentAction.enabled
-                text: page.currentAction.text
-                visible: !page.actions.main
-                onClicked: page.currentAction.trigger()
-            }
->>>>>>> e0d9bad8
         }
     }
 
