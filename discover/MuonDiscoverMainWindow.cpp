/*
 *   Copyright (C) 2012 Aleix Pol Gonzalez <aleixpol@blue-systems.com>
 *
 *   This program is free software; you can redistribute it and/or modify
 *   it under the terms of the GNU Library/Lesser General Public License
 *   version 2, or (at your option) any later version, as published by the
 *   Free Software Foundation
 *
 *   This program is distributed in the hope that it will be useful,
 *   but WITHOUT ANY WARRANTY; without even the implied warranty of
 *   MERCHANTABILITY or FITNESS FOR A PARTICULAR PURPOSE.  See the
 *   GNU General Public License for more details
 *
 *   You should have received a copy of the GNU Library/Lesser General Public
 *   License along with this program; if not, write to the
 *   Free Software Foundation, Inc.,
 *   51 Franklin Street, Fifth Floor, Boston, MA  02110-1301, USA.
 */

#include "MuonDiscoverMainWindow.h"
#include "DiscoverAction.h"
#include "NativeScrollBar.h"

// Qt includes
#include <QDebug>
#include <QtDeclarative/QDeclarativeEngine>
#include <QtDeclarative/QDeclarativeContext>
#include <QtDeclarative/QDeclarativeView>
#include <QDesktopServices>
#include <QTimer>
#include <QGraphicsObject>
#include <QToolButton>
#include <QLayout>
#include <qdeclarative.h>
#include <QNetworkAccessManager>
#include <QNetworkDiskCache>
#include <QDeclarativeNetworkAccessManagerFactory>

// #if !defined(QT_NO_OPENGL)
//     #include <QGLWidget>
// #endif

// KDE includes
#include <KActionCollection>
#include <KAction>
#include <kdeclarative.h>
#include <Plasma/Theme>
#include <KStandardDirs>
#include <KMessageBox>
#include <KToolBar>
#include <KLineEdit>
#include <KMenu>
#include <KMenuBar>
#include <KXMLGUIFactory>
#include <KToolBarPopupAction>

// Libmuon includes
#include <libmuon/MuonDataSources.h>
#include <resources/ResourcesModel.h>
#include <resources/ResourcesUpdatesModel.h>
#include <Category/CategoryModel.h>
#include <Category/Category.h>
#include <Transaction/TransactionListener.h>
#include <Transaction/Transaction.h>
#include <ReviewsBackend/Rating.h>
#include <ReviewsBackend/AbstractReviewsBackend.h>

Q_DECLARE_METATYPE(ResourcesModel*);

MuonDiscoverMainWindow::MuonDiscoverMainWindow()
    : MuonMainWindow()
{
    initialize();
    m_view = new QDeclarativeView(this);
    m_view->setBackgroundRole(QPalette::AlternateBase);
    qreal bgGrayness = m_view->backgroundBrush().color().blackF();
    
    Plasma::Theme::defaultTheme()->setUseGlobalSettings(false); //don't change every plasma theme!
    Plasma::Theme::defaultTheme()->setThemeName(bgGrayness>0.5 ? "muon-contenttheme" : "oxygen");
    
    KDeclarative kdeclarative;
    kdeclarative.setDeclarativeEngine(m_view->engine());
    kdeclarative.initialize();
    //binds things like kconfig and icons
    kdeclarative.setupBindings();
    
    qmlRegisterType<DiscoverAction>("org.kde.muon.discover", 1, 0, "DiscoverAction");
    qmlRegisterType<NativeScrollBar>("org.kde.muon.discover", 1, 0, "NativeScrollBar");
    qmlRegisterType<KXmlGuiWindow>();
    
    m_searchText = new KLineEdit;
    m_searchText->setPlaceholderText(i18n("Search..."));
    
    //Here we set up a cache for the screenshots
    m_view->engine()->rootContext()->setContextProperty("resourcesModel",
                                                        qVariantFromValue<ResourcesModel*>(ResourcesModel::global()));
    m_view->engine()->rootContext()->setContextProperty("app", this);
    m_view->setResizeMode(QDeclarativeView::SizeRootObjectToView);
    
    m_view->setSource(QUrl("qrc:/qml/Main.qml"));
    if(!m_view->errors().isEmpty()) {
        QString errors;

        for (const QDeclarativeError &error : m_view->errors()) {
            errors.append(error.toString() + QLatin1String("\n"));
        }
        KMessageBox::detailedSorry(this,
            i18n("Found some errors while setting up the GUI, the application can't proceed."),
            errors, i18n("Initialization error"));
        qDebug() << "errors: " << m_view->errors();
        exit(-1);
    }
    Q_ASSERT(m_view->errors().isEmpty());

    KConfigGroup window(componentData().config(), "Window");
    restoreGeometry(window.readEntry<QByteArray>("geometry", QByteArray()));
    restoreState(window.readEntry<QByteArray>("windowState", QByteArray()));
    
    setCentralWidget(m_view);
    setupActions();
}

void MuonDiscoverMainWindow::initialize()
{
<<<<<<< HEAD
    ResourcesModel* m = ResourcesModel::global();
    m->registerAllBackends();
    QVector<AbstractResourcesBackend*> backends = m->backends();
=======
    // Initialize singleton ResourcesModel instance. It will live in the main thread
    // and all future calls to ResourcesModel::global() will refer to it.
    Q_ASSERT(ResourcesModel::global() == nullptr);
    ResourcesModel *m = new ResourcesModel(this);

    MuonBackendsFactory factory;
    QList<AbstractResourcesBackend*> backends = factory.allBackends();

>>>>>>> 7778ed1e
    foreach(AbstractResourcesBackend* b, backends) {
        b->integrateMainWindow(this);
    }
}

MuonDiscoverMainWindow::~MuonDiscoverMainWindow()
{
    KConfigGroup window(componentData().config(), "Window");
    window.writeEntry("geometry", saveGeometry());
    window.writeEntry("windowState", saveState());
    window.sync();
}

QAction* MuonDiscoverMainWindow::getAction(const QString& name)
{
    return actionCollection()->action(name);
}

QStringList MuonDiscoverMainWindow::modes() const
{
    QStringList ret;
    QGraphicsObject* obj = m_view->rootObject();
    for(int i = obj->metaObject()->propertyOffset(); i<obj->metaObject()->propertyCount(); i++) {
        QMetaProperty p = obj->metaObject()->property(i);
        QByteArray name = p.name();
        if(name.startsWith("top") && name.endsWith("Comp")) {
            name = name.mid(3);
            name = name.left(name.length()-4);
            name[0] = name[0] - 'A' + 'a';
            ret += name;
        }
    }
    return ret;
}

void MuonDiscoverMainWindow::openMode(const QByteArray& _mode)
{
    if(!modes().contains(_mode))
        kWarning() << "unknown mode" << _mode;
    
    QByteArray mode = _mode;
    if(mode[0]>'Z')
        mode[0] = mode[0]-'a'+'A';
    QGraphicsObject* obj = m_view->rootObject();
    QByteArray propertyName = "top"+mode+"Comp";
    QVariant modeComp = obj->property(propertyName);
    obj->setProperty("currentTopLevel", modeComp);
}

void MuonDiscoverMainWindow::openMimeType(const QString& mime)
{
    emit listMimeInternal(mime);
}

void MuonDiscoverMainWindow::openCategory(const QString& category)
{
    emit listCategoryInternal(category);
}

void MuonDiscoverMainWindow::openApplication(const QString& app)
{
    m_view->rootObject()->setProperty("defaultStartup", false);
    m_appToBeOpened = app;
    triggerOpenApplication();
    if(!m_appToBeOpened.isEmpty())
        connect(ResourcesModel::global(), SIGNAL(rowsInserted(QModelIndex,int,int)), SLOT(triggerOpenApplication()));
}

void MuonDiscoverMainWindow::triggerOpenApplication()
{
    AbstractResource* app = ResourcesModel::global()->resourceByPackageName(m_appToBeOpened);
    if(app) {
        emit openApplicationInternal(app);
        m_appToBeOpened.clear();
        disconnect(ResourcesModel::global(), SIGNAL(rowsInserted(QModelIndex,int,int)), this, SLOT(triggerOpenApplication()));
    }
}

QSize MuonDiscoverMainWindow::sizeHint() const
{
    return QSize(800, 900);
}

QUrl MuonDiscoverMainWindow::featuredSource() const
{
    return MuonDataSources::featuredSource();
}

QUrl MuonDiscoverMainWindow::prioritaryFeaturedSource() const
{
    return QUrl::fromLocalFile(KGlobal::dirs()->findResource("appdata", "featured.json"));
}

void MuonDiscoverMainWindow::setupActions()
{
    setupGUI(StandardWindowOption(KXmlGuiWindow::Default & ~KXmlGuiWindow::StatusBar));
    MuonMainWindow::setupActions();

    menuBar()->setVisible(false);

    QToolBar* t = toolBar();
    QMenu* configMenu = new QMenu(this);
    configMenu->addMenu(qobject_cast<QMenu*>(factory()->container("settings", this)));
    configMenu->addMenu(helpMenu());
    
    KToolBarPopupAction* configureButton = new KToolBarPopupAction(KIcon("applications-system"), i18n("Menu"), t);
    configureButton->setToolTip(i18n("Configure and learn about Muon Discover"));
    configureButton->setMenu(configMenu);
    configureButton->setDelayed(false);
    configureButton->setPriority(QAction::LowPriority);
    
    QWidget* wideWidget = new QWidget(t);
    t->setSizePolicy(QSizePolicy::Expanding, QSizePolicy::Fixed);
    
    t->addWidget(wideWidget);
    t->addWidget(m_searchText);
    t->addAction(configureButton);
}

QObject* MuonDiscoverMainWindow::searchWidget() const
{
    return m_searchText;
}<|MERGE_RESOLUTION|>--- conflicted
+++ resolved
@@ -122,20 +122,13 @@
 
 void MuonDiscoverMainWindow::initialize()
 {
-<<<<<<< HEAD
-    ResourcesModel* m = ResourcesModel::global();
-    m->registerAllBackends();
-    QVector<AbstractResourcesBackend*> backends = m->backends();
-=======
     // Initialize singleton ResourcesModel instance. It will live in the main thread
     // and all future calls to ResourcesModel::global() will refer to it.
     Q_ASSERT(ResourcesModel::global() == nullptr);
     ResourcesModel *m = new ResourcesModel(this);
 
-    MuonBackendsFactory factory;
-    QList<AbstractResourcesBackend*> backends = factory.allBackends();
-
->>>>>>> 7778ed1e
+    m->registerAllBackends();
+    QVector<AbstractResourcesBackend*> backends = m->backends();
     foreach(AbstractResourcesBackend* b, backends) {
         b->integrateMainWindow(this);
     }
