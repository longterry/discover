/*
 *   Copyright (C) 2012 Aleix Pol Gonzalez <aleixpol@blue-systems.com>
 *
 *   This program is free software; you can redistribute it and/or modify
 *   it under the terms of the GNU Library/Lesser General Public License
 *   version 2, or (at your option) any later version, as published by the
 *   Free Software Foundation
 *
 *   This program is distributed in the hope that it will be useful,
 *   but WITHOUT ANY WARRANTY; without even the implied warranty of
 *   MERCHANTABILITY or FITNESS FOR A PARTICULAR PURPOSE.  See the
 *   GNU General Public License for more details
 *
 *   You should have received a copy of the GNU Library/Lesser General Public
 *   License along with this program; if not, write to the
 *   Free Software Foundation, Inc.,
 *   51 Franklin Street, Fifth Floor, Boston, MA  02110-1301, USA.
 */

#include "MuonDiscoverMainWindow.h"

// Qt includes
#include <QDebug>
#include <QtDeclarative/QDeclarativeEngine>
#include <QtDeclarative/QDeclarativeContext>
#include <QtDeclarative/QDeclarativeView>
#include <QDesktopServices>
#include <QTimer>
#include <QGraphicsObject>
#include <qdeclarative.h>
#include <QNetworkAccessManager>
#include <QNetworkDiskCache>
#include <QDeclarativeNetworkAccessManagerFactory>

// #if !defined(QT_NO_OPENGL)
//     #include <QGLWidget>
// #endif

// KDE includes
#include <KActionCollection>
#include <KAction>
#include <kdeclarative.h>
#include <Plasma/Theme>
#include <KStandardDirs>
#include <KMessageBox>

// Libmuon includes
#include <libmuon/MuonDataSources.h>
#include <resources/ResourcesModel.h>
#include <resources/ResourcesUpdatesModel.h>
#include <Category/CategoryModel.h>
#include <Transaction/TransactionListener.h>
#include <Transaction/Transaction.h>
#include <ReviewsBackend/Rating.h>
#include <ReviewsBackend/AbstractReviewsBackend.h>
<<<<<<< HEAD
#include <MuonBackendsFactory.h>
=======
#ifdef BODEGA_ENABLED
    #include <BodegaBackend/BodegaBackend.h>
#endif
>>>>>>> c8c32748

#ifdef QAPT_ENABLED
#include "OriginsBackend.h"
#endif

// Own includes
#include "ApplicationProxyModelHelper.h"
#include "ReviewsModel.h"
#include "ApplicationAddonsModel.h"
#include "ScreenshotsModel.h"

QML_DECLARE_TYPE(ResourcesModel)
QML_DECLARE_TYPE(AbstractResourcesBackend)


class CachedNetworkAccessManager : public QNetworkAccessManager {
    public:
        explicit CachedNetworkAccessManager(QObject* parent = 0) : QNetworkAccessManager(parent) {}
    
        virtual QNetworkReply* createRequest(Operation op, const QNetworkRequest& request, QIODevice* outgoingData = 0) {
            QNetworkRequest req(request);
            req.setAttribute(QNetworkRequest::CacheLoadControlAttribute, QNetworkRequest::PreferCache);
            return QNetworkAccessManager::createRequest(op, request, outgoingData);
        }
};

class CachedNAMFactory : public QDeclarativeNetworkAccessManagerFactory
{
    virtual QNetworkAccessManager* create(QObject* parent) {
        CachedNetworkAccessManager* ret = new CachedNetworkAccessManager(parent);
        QString cacheDir = KStandardDirs::locateLocal("cache", "screenshotsCache", true);
        QNetworkDiskCache* cache = new QNetworkDiskCache(ret);
        cache->setCacheDirectory(cacheDir);
        ret->setCache(cache);
        return ret;
    }
};

MuonDiscoverMainWindow::MuonDiscoverMainWindow()
    : MuonMainWindow()
{
<<<<<<< HEAD
=======
    initialize();
    setupActions();
>>>>>>> c8c32748
    m_view = new QDeclarativeView(this);
    m_view->setBackgroundRole(QPalette::Background);
    
    Plasma::Theme::defaultTheme()->setUseGlobalSettings(false); //don't change every plasma theme!
    Plasma::Theme::defaultTheme()->setThemeName("appdashboard");
    
    KDeclarative kdeclarative;
    kdeclarative.setDeclarativeEngine(m_view->engine());
    kdeclarative.initialize();
    //binds things like kconfig and icons
    kdeclarative.setupBindings();
    
    qmlRegisterType<CategoryModel>("org.kde.muon", 1, 0, "CategoryModel");
    qmlRegisterType<ApplicationProxyModelHelper>("org.kde.muon", 1, 0, "ApplicationProxyModel");
    qmlRegisterType<TransactionListener>("org.kde.muon", 1, 0, "TransactionListener");
    qmlRegisterType<ReviewsModel>("org.kde.muon", 1, 0, "ReviewsModel");
    qmlRegisterType<ApplicationAddonsModel>("org.kde.muon", 1, 0, "ApplicationAddonsModel");
    qmlRegisterType<ScreenshotsModel>("org.kde.muon", 1, 0, "ScreenshotsModel");
    qmlRegisterType<ResourcesUpdatesModel>("org.kde.muon", 1, 0, "ResourcesUpdatesModel");
    qmlRegisterType<Rating>();
    qmlRegisterType<AbstractResource>();
    qmlRegisterType<AbstractResourcesBackend>();
    qmlRegisterType<AbstractReviewsBackend>();
    qmlRegisterType<Category>();
    qmlRegisterType<ResourcesModel>();
    qmlRegisterType<Transaction>();
#ifdef QAPT_ENABLED
    qmlRegisterType<OriginsBackend>("org.kde.muon", 1, 0, "OriginsBackend");
#endif
    
    //Here we set up a cache for the screenshots
//     m_view->engine()->setNetworkAccessManagerFactory(new CachedNAMFactory);
    m_view->engine()->rootContext()->setContextProperty("resourcesModel",
                                                        qVariantFromValue<ResourcesModel*>(ResourcesModel::global()));
    m_view->engine()->rootContext()->setContextProperty("app", this);
    m_view->setResizeMode(QDeclarativeView::SizeRootObjectToView);
// #if !defined(QT_NO_OPENGL)
//     m_view->setViewport(new QGLWidget);
// #endif
    
    m_view->setSource(QUrl("qrc:/qml/Main.qml"));
    if(!m_view->errors().isEmpty()) {
        QString errors;

        for (const QDeclarativeError &error : m_view->errors()) {
            errors.append(error.toString() + QLatin1String("\n"));
        }
        KMessageBox::detailedSorry(this,
            i18n("Found some errors while setting up the GUI, the application can't proceed."),
            errors, i18n("Initialization error"));
        qDebug() << "errors: " << m_view->errors();
        exit(-1);
    }
    Q_ASSERT(m_view->errors().isEmpty());

    KConfigGroup window(componentData().config(), "Window");
    restoreGeometry(window.readEntry<QByteArray>("geometry", QByteArray()));
    restoreState(window.readEntry<QByteArray>("windowState", QByteArray()));
    
    setCentralWidget(m_view);
<<<<<<< HEAD
    initialize();
    setupActions();
=======
>>>>>>> c8c32748
}

void MuonDiscoverMainWindow::initialize()
{
<<<<<<< HEAD
    MuonBackendsFactory factory;
    QList<AbstractResourcesBackend*> backends = factory.allBackends();
=======
    QList<AbstractResourcesBackend*> backends;

#ifdef BODEGA_ENABLED
    backends += new BodegaBackend("Wallpapers", "preferences-desktop-wallpaper", this);
#endif

#ifdef ATTICA_ENABLED
    backends += new KNSBackend("comic.knsrc", "face-smile-big", this);
    backends += new KNSBackend("plasmoids.knsrc", "plasma", this);
#endif
    
#ifdef QAPT_ENABLED
    ApplicationBackend* applicationBackend = new ApplicationBackend(this);
    applicationBackend->integrateMainWindow(m_actions);
    backends += applicationBackend;
#else
    setCanExit(true);
#endif
>>>>>>> c8c32748
    
    ResourcesModel* m = ResourcesModel::global();
    foreach(AbstractResourcesBackend* b, backends) {
        m->addResourcesBackend(b);
        b->integrateMainWindow(this);
    }
}

MuonDiscoverMainWindow::~MuonDiscoverMainWindow()
{
    KConfigGroup window(componentData().config(), "Window");
    window.writeEntry("geometry", saveGeometry());
    window.writeEntry("windowState", saveState());
    window.sync();
}

QAction* MuonDiscoverMainWindow::getAction(const QString& name)
{
    return actionCollection()->action(name);
}

void MuonDiscoverMainWindow::openMimeType(const QString& mime)
{
    emit listMimeInternal(mime);
}

void MuonDiscoverMainWindow::openCategory(const QString& category)
{
    Category* c = new Category(category, this);
    emit listCategoryInternal(c);
}

void MuonDiscoverMainWindow::openApplication(const QString& app)
{
    m_view->rootObject()->setProperty("defaultStartup", false);
    m_appToBeOpened = app;
    triggerOpenApplication();
    if(!m_appToBeOpened.isEmpty())
        connect(ResourcesModel::global(), SIGNAL(rowsInserted(QModelIndex,int,int)), SLOT(triggerOpenApplication()));
}

void MuonDiscoverMainWindow::triggerOpenApplication()
{
    AbstractResource* app = ResourcesModel::global()->resourceByPackageName(m_appToBeOpened);
    if(app) {
        emit openApplicationInternal(app);
        m_appToBeOpened.clear();
        disconnect(ResourcesModel::global(), SIGNAL(rowsInserted(QModelIndex,int,int)), this, SLOT(triggerOpenApplication()));
    }
}

QSize MuonDiscoverMainWindow::sizeHint() const
{
    return QSize(800, 900);
}

QUrl MuonDiscoverMainWindow::featuredSource() const
{
    return MuonDataSources::featuredSource();
}<|MERGE_RESOLUTION|>--- conflicted
+++ resolved
@@ -53,13 +53,7 @@
 #include <Transaction/Transaction.h>
 #include <ReviewsBackend/Rating.h>
 #include <ReviewsBackend/AbstractReviewsBackend.h>
-<<<<<<< HEAD
 #include <MuonBackendsFactory.h>
-=======
-#ifdef BODEGA_ENABLED
-    #include <BodegaBackend/BodegaBackend.h>
-#endif
->>>>>>> c8c32748
 
 #ifdef QAPT_ENABLED
 #include "OriginsBackend.h"
@@ -101,11 +95,7 @@
 MuonDiscoverMainWindow::MuonDiscoverMainWindow()
     : MuonMainWindow()
 {
-<<<<<<< HEAD
-=======
     initialize();
-    setupActions();
->>>>>>> c8c32748
     m_view = new QDeclarativeView(this);
     m_view->setBackgroundRole(QPalette::Background);
     
@@ -166,38 +156,13 @@
     restoreState(window.readEntry<QByteArray>("windowState", QByteArray()));
     
     setCentralWidget(m_view);
-<<<<<<< HEAD
-    initialize();
     setupActions();
-=======
->>>>>>> c8c32748
 }
 
 void MuonDiscoverMainWindow::initialize()
 {
-<<<<<<< HEAD
     MuonBackendsFactory factory;
     QList<AbstractResourcesBackend*> backends = factory.allBackends();
-=======
-    QList<AbstractResourcesBackend*> backends;
-
-#ifdef BODEGA_ENABLED
-    backends += new BodegaBackend("Wallpapers", "preferences-desktop-wallpaper", this);
-#endif
-
-#ifdef ATTICA_ENABLED
-    backends += new KNSBackend("comic.knsrc", "face-smile-big", this);
-    backends += new KNSBackend("plasmoids.knsrc", "plasma", this);
-#endif
-    
-#ifdef QAPT_ENABLED
-    ApplicationBackend* applicationBackend = new ApplicationBackend(this);
-    applicationBackend->integrateMainWindow(m_actions);
-    backends += applicationBackend;
-#else
-    setCanExit(true);
-#endif
->>>>>>> c8c32748
     
     ResourcesModel* m = ResourcesModel::global();
     foreach(AbstractResourcesBackend* b, backends) {
