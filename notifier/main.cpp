--- conflicted
+++ resolved
@@ -24,22 +24,16 @@
 #include <KAboutData>
 #include <KCrash>
 #include <KDBusService>
-<<<<<<< HEAD
 #include <KConfig>
 #include <KConfigGroup>
 #include <KSharedConfig>
-=======
->>>>>>> 60d28547
 #include <QCommandLineParser>
 #include <QDBusMessage>
 #include <QDBusConnection>
 #include <QDBusConnectionInterface>
-<<<<<<< HEAD
-=======
 #include <QDebug>
 #include "DiscoverNotifier.h"
 #include "../DiscoverVersion.h"
->>>>>>> 60d28547
 
 #include "NotifierItem.h"
 #include "../DiscoverVersion.h"
@@ -51,49 +45,14 @@
 
     KCrash::setFlags(KCrash::AutoRestart);
 
-<<<<<<< HEAD
     NotifierItem notifier;
     bool hide = false;
-=======
->>>>>>> 60d28547
     {
         KAboutData about(QStringLiteral("DiscoverNotifier"), i18n("Discover Notifier"), version, i18n("System update status notifier"),
                      KAboutLicense::GPL, i18n("© 2010-2019 Plasma Development Team"));
         about.addAuthor(QStringLiteral("Aleix Pol Gonzalez"), {}, QStringLiteral("aleixpol@kde.org"));
         about.setProductName("discover/discover");
         about.setProgramLogo(app.windowIcon());
-<<<<<<< HEAD
-=======
-
-        QCommandLineParser parser;
-        QCommandLineOption replaceOption({QStringLiteral("replace")},
-                                 i18n("Replace an existing instance"));
-        parser.addOption(replaceOption);
-        about.setupCommandLine(&parser);
-        parser.process(app);
-        about.processCommandLine(&parser);
-
-        if (parser.isSet(replaceOption)) {
-            auto message = QDBusMessage::createMethodCall(QStringLiteral("org.kde.DiscoverNotifier"),
-                                                        QStringLiteral("/MainApplication"),
-                                                        QStringLiteral("org.qtproject.Qt.QCoreApplication"),
-                                                        QStringLiteral("quit"));
-            auto reply = QDBusConnection::sessionBus().call(message); //deliberately block until it's done, so we register the name after the app quits
-
-            while (QDBusConnection::sessionBus().interface()->isServiceRegistered(QStringLiteral("org.kde.DiscoverNotifier"))) {
-                QCoreApplication::processEvents(QEventLoop::AllEvents);
-            }
-        }
-    }
-
-    KDBusService service(KDBusService::Unique);
-    DiscoverNotifier notifier;
-
-    KStatusNotifierItem item;
-    item.setTitle(i18n("Updates"));
-    item.setToolTipTitle(i18n("Updates"));
->>>>>>> 60d28547
-
         about.setTranslator(
                 i18ndc(nullptr, "NAME OF TRANSLATORS", "Your names"),
                 i18ndc(nullptr, "EMAIL OF TRANSLATORS", "Your emails"));
