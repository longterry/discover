/***************************************************************************
 *   Copyright © 2014 Aleix Pol Gonzalez <aleixpol@blue-systems.com>       *
 *                                                                         *
 *   This program is free software; you can redistribute it and/or         *
 *   modify it under the terms of the GNU General Public License as        *
 *   published by the Free Software Foundation; either version 2 of        *
 *   the License or (at your option) version 3 or any later version        *
 *   accepted by the membership of KDE e.V. (or its successor approved     *
 *   by the membership of KDE e.V.), which shall act as a proxy            *
 *   defined in Section 14 of version 3 of the license.                    *
 *                                                                         *
 *   This program is distributed in the hope that it will be useful,       *
 *   but WITHOUT ANY WARRANTY; without even the implied warranty of        *
 *   MERCHANTABILITY or FITNESS FOR A PARTICULAR PURPOSE.  See the         *
 *   GNU General Public License for more details.                          *
 *                                                                         *
 *   You should have received a copy of the GNU General Public License     *
 *   along with this program.  If not, see <http://www.gnu.org/licenses/>. *
 ***************************************************************************/

#ifndef DISCOVERNOTIFIERMODULE_H
#define DISCOVERNOTIFIERMODULE_H

#include <BackendNotifierModule.h>
#include <QStringList>
#include <QTimer>
#include <QPointer>

#include <KNotification>

class QNetworkConfigurationManager;
<<<<<<< HEAD
=======
class KStatusNotifierItem;
class KNotification;
>>>>>>> 3efc98f2

class DiscoverNotifier : public QObject
{
Q_OBJECT
Q_PROPERTY(QStringList modules READ loadedModules CONSTANT)
Q_PROPERTY(QString iconName READ iconName NOTIFY stateChanged)
Q_PROPERTY(QString message READ message NOTIFY stateChanged)
Q_PROPERTY(State state READ state NOTIFY stateChanged)
Q_PROPERTY(bool needsReboot READ needsReboot NOTIFY needsRebootChanged)
public:
    enum State {
        NoUpdates,
        NormalUpdates,
        SecurityUpdates,
        RebootRequired,
        Offline,
    };
    Q_ENUM(State)

    explicit DiscoverNotifier(QObject* parent = nullptr);
    ~DiscoverNotifier() override;

    State state() const;
    QString iconName() const;
    QString message() const;
    bool hasUpdates() const { return m_hasUpdates; }
    bool hasSecurityUpdates() const { return m_hasSecurityUpdates; }

    QStringList loadedModules() const;
    bool needsReboot() const { return m_needsReboot; }

public Q_SLOTS:
    void configurationChanged();
    void recheckSystemUpdateNeeded();
    void showDiscover();
    void showDiscoverUpdates();
    void showUpdatesNotification();
    void reboot();
    void foundUpgradeAction(UpgradeAction* action);

Q_SIGNALS:
    void stateChanged();
    bool needsRebootChanged(bool needsReboot);
    void newUpgradeAction(UpgradeAction* action);

private:
    void showRebootNotification();
    void updateStatusNotifier();

    QList<BackendNotifierModule*> m_backends;
    bool m_verbose = false;
    QTimer m_timer;
    bool m_hasSecurityUpdates = false;
    bool m_hasUpdates = false;
    bool m_needsReboot = false;
<<<<<<< HEAD
    QNetworkConfigurationManager* m_manager = nullptr;
    KNotification* m_updatesAvailableNotification = nullptr;
=======
    QNetworkConfigurationManager* const m_manager;
    QPointer<KNotification> m_updatesAvailableNotification;
>>>>>>> 3efc98f2
};

#endif //ABSTRACTKDEDMODULE_H<|MERGE_RESOLUTION|>--- conflicted
+++ resolved
@@ -29,11 +29,7 @@
 #include <KNotification>
 
 class QNetworkConfigurationManager;
-<<<<<<< HEAD
-=======
-class KStatusNotifierItem;
 class KNotification;
->>>>>>> 3efc98f2
 
 class DiscoverNotifier : public QObject
 {
@@ -89,13 +85,8 @@
     bool m_hasSecurityUpdates = false;
     bool m_hasUpdates = false;
     bool m_needsReboot = false;
-<<<<<<< HEAD
     QNetworkConfigurationManager* m_manager = nullptr;
-    KNotification* m_updatesAvailableNotification = nullptr;
-=======
-    QNetworkConfigurationManager* const m_manager;
     QPointer<KNotification> m_updatesAvailableNotification;
->>>>>>> 3efc98f2
 };
 
 #endif //ABSTRACTKDEDMODULE_H