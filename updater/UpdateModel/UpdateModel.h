--- conflicted
+++ resolved
@@ -54,11 +54,7 @@
     UpdateItem *itemFromIndex(const QModelIndex &index) const;
 
     bool setData(const QModelIndex &index, const QVariant &value, int role);
-<<<<<<< HEAD
     void addResources(const QList<AbstractResource*>& res);
-=======
-    void updateCheckStates();
->>>>>>> ba182179
 
     enum Columns {
         NameColumn = 0,
