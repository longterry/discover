/*
 *   Copyright (C) 2012 Aleix Pol Gonzalez <aleixpol@blue-systems.com>
 *
 *   This program is free software; you can redistribute it and/or modify
 *   it under the terms of the GNU Library/Lesser General Public License
 *   version 2, or (at your option) any later version, as published by the
 *   Free Software Foundation
 *
 *   This program is distributed in the hope that it will be useful,
 *   but WITHOUT ANY WARRANTY; without even the implied warranty of
 *   MERCHANTABILITY or FITNESS FOR A PARTICULAR PURPOSE.  See the
 *   GNU General Public License for more details
 *
 *   You should have received a copy of the GNU Library/Lesser General Public
 *   License along with this program; if not, write to the
 *   Free Software Foundation, Inc.,
 *   51 Franklin Street, Fifth Floor, Boston, MA  02110-1301, USA.
 */

#ifndef MUONEXPORTER_H
#define MUONEXPORTER_H

#include <QUrl>
#include <QSet>
#include <QTimer>

class AbstractResource;

class MuonExporter : public QObject
{
    Q_OBJECT
    public:
        explicit MuonExporter();
        ~MuonExporter() override;

        void setExportPath(const QUrl& url);

    public Q_SLOTS:
        void fetchResources();
<<<<<<< HEAD
        void exportResources(QVector<AbstractResource*>& resources);
=======
        void exportResources(const QVector<AbstractResource*>& resources);
>>>>>>> 70135b0f

    Q_SIGNALS:
        void exportDone();

    private:
        QUrl m_path;
        const QSet<QByteArray> m_exculdedProperties;
};

#endif // MUONEXPORTER_H<|MERGE_RESOLUTION|>--- conflicted
+++ resolved
@@ -37,11 +37,7 @@
 
     public Q_SLOTS:
         void fetchResources();
-<<<<<<< HEAD
-        void exportResources(QVector<AbstractResource*>& resources);
-=======
         void exportResources(const QVector<AbstractResource*>& resources);
->>>>>>> 70135b0f
 
     Q_SIGNALS:
         void exportDone();
