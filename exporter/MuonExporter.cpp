--- conflicted
+++ resolved
@@ -74,15 +74,9 @@
     QTimer::singleShot(15000, stream, &AggregatedResultsStream::finished);
 }
 
-<<<<<<< HEAD
-void MuonExporter::exportResources(QVector<AbstractResource*>& resources)
+void MuonExporter::exportResources(const QVector<AbstractResource*>& resources)
 {
     QJsonArray data;
-=======
-void MuonExporter::exportResources(const QVector<AbstractResource*>& resources)
-{
-    QVariantList data;
->>>>>>> 70135b0f
     foreach(auto res, resources) {
         data += itemDataToMap(res, m_exculdedProperties);
     }
