--- conflicted
+++ resolved
@@ -56,11 +56,7 @@
         virtual bool isReviewable() const;
 
     Q_SIGNALS:
-<<<<<<< HEAD
-        void reviewsReady(AbstractResource *app, const QList<Review *> &, bool canFetchMore);
-=======
-        void reviewsReady(AbstractResource *app, const QVector<ReviewPtr> &);
->>>>>>> 4d3dac45
+        void reviewsReady(AbstractResource *app, const QVector<ReviewPtr> &, bool canFetchMore);
         void loginStateChanged();
 };
 
