--- conflicted
+++ resolved
@@ -227,7 +227,6 @@
     }
 }
 
-<<<<<<< HEAD
 QString KNSResource::executeLabel() const
 {
     return i18n("Use");
@@ -251,7 +250,8 @@
 QUrl KNSResource::donationURL()
 {
     return QUrl(m_entry.donationLink());
-=======
+}
+
 Rating * KNSResource::ratingInstance()
 {
     if (!m_rating) {
@@ -265,5 +265,4 @@
         );
     }
     return m_rating;
->>>>>>> 48b67cf5
 }