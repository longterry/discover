/***************************************************************************
 *   Copyright © 2012 Aleix Pol Gonzalez <aleixpol@blue-systems.com>       *
 *                                                                         *
 *   This program is free software; you can redistribute it and/or         *
 *   modify it under the terms of the GNU General Public License as        *
 *   published by the Free Software Foundation; either version 2 of        *
 *   the License or (at your option) version 3 or any later version        *
 *   accepted by the membership of KDE e.V. (or its successor approved     *
 *   by the membership of KDE e.V.), which shall act as a proxy            *
 *   defined in Section 14 of version 3 of the license.                    *
 *                                                                         *
 *   This program is distributed in the hope that it will be useful,       *
 *   but WITHOUT ANY WARRANTY; without even the implied warranty of        *
 *   MERCHANTABILITY or FITNESS FOR A PARTICULAR PURPOSE.  See the         *
 *   GNU General Public License for more details.                          *
 *                                                                         *
 *   You should have received a copy of the GNU General Public License     *
 *   along with this program.  If not, see <http://www.gnu.org/licenses/>. *
 ***************************************************************************/

// Qt includes
#include <QDebug>
#include <QDir>
#include <QFileInfo>
#include <QStandardPaths>
#include <QTimer>
#include <QDirIterator>

// Attica includes
#include <Attica/Content>
#include <Attica/ProviderManager>

// KDE includes
#include <knewstuffcore_version.h>
#include <KNSCore/Engine>
#include <KNSCore/QuestionManager>
#include <KConfig>
#include <KConfigGroup>
#include <KLocalizedString>

// DiscoverCommon includes
#include "Transaction/Transaction.h"
#include "Transaction/TransactionModel.h"
#include "Category/Category.h"

// Own includes
#include "KNSBackend.h"
#include "KNSResource.h"
#include "KNSReviews.h"
#include <resources/StandardBackendUpdater.h>
#include "utils.h"

class KNSBackendFactory : public AbstractResourcesBackendFactory {
    Q_OBJECT
    Q_PLUGIN_METADATA(IID "org.kde.muon.AbstractResourcesBackendFactory")
    Q_INTERFACES(AbstractResourcesBackendFactory)
    public:
        KNSBackendFactory() {
            connect(KNSCore::QuestionManager::instance(), &KNSCore::QuestionManager::askQuestion, this, [](KNSCore::Question* q) {
                qWarning() << q->question() << q->questionType();
                q->setResponse(KNSCore::Question::InvalidResponse);
            });
        }

        QVector<AbstractResourcesBackend*> newInstance(QObject* parent, const QString &/*name*/) const override
        {
            QVector<AbstractResourcesBackend*> ret;
#if KNEWSTUFFCORE_VERSION_MAJOR==5 && KNEWSTUFFCORE_VERSION_MINOR>=57
            QStringList locations = KNSCore::Engine::configSearchLocations();
#else
            QStringList locations = QStandardPaths::standardLocations(QStandardPaths::GenericConfigLocation);
#endif
            for (const QString &path: locations) {
                QDirIterator dirIt(path, {QStringLiteral("*.knsrc")}, QDir::Files);
                for(; dirIt.hasNext(); ) {
                    dirIt.next();

                    auto bk = new KNSBackend(parent, QStringLiteral("plasma"), dirIt.filePath());
                    if (bk->isValid())
                        ret += bk;
                    else
                        delete bk;
                }
            }
            return ret;
        }
};

Q_DECLARE_METATYPE(KNSCore::EntryInternal)

KNSBackend::KNSBackend(QObject* parent, const QString& iconName, const QString &knsrc)
    : AbstractResourcesBackend(parent)
    , m_fetching(false)
    , m_isValid(true)
    , m_reviews(new KNSReviews(this))
    , m_name(knsrc)
    , m_iconName(iconName)
    , m_updater(new StandardBackendUpdater(this))
{
    const QString fileName = QFileInfo(m_name).fileName();
    setName(fileName);
    setObjectName(knsrc);

    const KConfig conf(m_name);
    if (!conf.hasGroup("KNewStuff3")) {
        markInvalid(QStringLiteral("Config group not found! Check your KNS3 installation."));
        return;
    }

    m_categories = QStringList{ fileName };

    const KConfigGroup group = conf.group("KNewStuff3");
    m_extends = group.readEntry("Extends", QStringList());
    m_reviews->setProviderUrl(QUrl(group.readEntry("ProvidersUrl", QString())));

    setFetching(true);

    m_engine = new KNSCore::Engine(this);
    m_engine->init(m_name);
    m_engine->setPageSize(100);
    connect(m_engine, &KNSCore::Engine::signalErrorCode, this, &KNSBackend::signalErrorCode);
    connect(m_engine, &KNSCore::Engine::signalEntriesLoaded, this, &KNSBackend::receivedEntries, Qt::QueuedConnection);
    connect(m_engine, &KNSCore::Engine::signalEntryChanged, this, &KNSBackend::statusChanged, Qt::QueuedConnection);
    connect(m_engine, &KNSCore::Engine::signalEntryDetailsLoaded, this, &KNSBackend::statusChanged);
    connect(m_engine, &KNSCore::Engine::signalProvidersLoaded, this, &KNSBackend::fetchInstalled);

    // This ensures we have something to track when checking after the initialization timeout
    connect(this, &KNSBackend::initialized, this, [this](){ m_initialized = true; });
    // If we have not initialized in 60 seconds, consider this KNS backend invalid
    QTimer::singleShot(60000, this, [this](){
        if(!m_initialized) {
            markInvalid(i18n("Backend %1 took too long to initialize", m_displayName));
            m_responsePending = false;
            Q_EMIT searchFinished();
            Q_EMIT availableForQueries();
        }
    });

    const QVector<QPair<FilterType, QString>> filters = { {CategoryFilter, fileName } };
    const QSet<QString> backendName = { name() };
    m_displayName = group.readEntry("Name", QString());
    if (m_displayName.isEmpty()) {
        m_displayName = fileName.mid(0, fileName.indexOf(QLatin1Char('.')));
        m_displayName[0] = m_displayName[0].toUpper();
    }

    static const QSet<QString> knsrcPlasma = {
        QStringLiteral("aurorae.knsrc"), QStringLiteral("icons.knsrc"), QStringLiteral("kfontinst.knsrc"), QStringLiteral("lookandfeel.knsrc"), QStringLiteral("plasma-themes.knsrc"), QStringLiteral("plasmoids.knsrc"),
        QStringLiteral("wallpaper.knsrc"), QStringLiteral("xcursor.knsrc"),

        QStringLiteral("cgcgtk3.knsrc"), QStringLiteral("cgcicon.knsrc"), QStringLiteral("cgctheme.knsrc"), //GTK integration
        QStringLiteral("kwinswitcher.knsrc"), QStringLiteral("kwineffect.knsrc"), QStringLiteral("kwinscripts.knsrc"), //KWin
        QStringLiteral("comic.knsrc"), QStringLiteral("colorschemes.knsrc"),
        QStringLiteral("emoticons.knsrc"), QStringLiteral("plymouth.knsrc"),
        QStringLiteral("sddmtheme.knsrc"), QStringLiteral("wallpaperplugin.knsrc")
    };
    auto actualCategory = new Category(m_displayName, QStringLiteral("plasma"), filters, backendName, {}, QUrl(), true);

    const auto topLevelName = knsrcPlasma.contains(fileName)? i18n("Plasma Addons") : i18n("Application Addons");
    const QUrl decoration(knsrcPlasma.contains(fileName)? QStringLiteral("https://c2.staticflickr.com/4/3148/3042248532_20bd2e38f4_b.jpg") : QStringLiteral("https://c2.staticflickr.com/8/7067/6847903539_d9324dcd19_o.jpg"));
    auto addonsCategory = new Category(topLevelName, QStringLiteral("plasma"), filters, backendName, {actualCategory}, decoration, true);
    m_rootCategories = { addonsCategory };
}

KNSBackend::~KNSBackend()
{
    qDeleteAll(m_rootCategories);
}

void KNSBackend::markInvalid(const QString &message)
{
    m_rootCategories.clear();
    qWarning() << "invalid kns backend!" << m_name << "because:" << message;
    m_isValid = false;
    setFetching(false);
    Q_EMIT initialized();
}

void KNSBackend::fetchInstalled()
{
    auto search = new OneTimeAction([this]() {
        Q_EMIT startingSearch();
        m_onePage = true;
        m_responsePending = true;
        m_engine->checkForInstalled();
    }, this);

    if (m_responsePending) {
        connect(this, &KNSBackend::availableForQueries, search, &OneTimeAction::trigger, Qt::QueuedConnection);
    } else {
        search->trigger();
    }
}

void KNSBackend::setFetching(bool f)
{
    if(m_fetching!=f) {
        m_fetching = f;
        emit fetchingChanged();

        if (!m_fetching) {
            Q_EMIT initialized();
        }
    }

}

bool KNSBackend::isValid() const
{
    return m_isValid;
}

KNSResource* KNSBackend::resourceForEntry(const KNSCore::EntryInternal& entry)
{
    KNSResource* r = static_cast<KNSResource*>(m_resourcesByName.value(entry.uniqueId()));
    if (!r) {
        r = new KNSResource(entry, m_categories, this);
        m_resourcesByName.insert(entry.uniqueId(), r);
    } else {
        r->setEntry(entry);
    }
    return r;
}

void KNSBackend::receivedEntries(const KNSCore::EntryInternal::List& entries)
{
    m_responsePending = false;
    const auto filtered = kFilter<KNSCore::EntryInternal::List>(entries, [](const KNSCore::EntryInternal& entry){ return entry.isValid(); });
    const auto resources = kTransform<QVector<AbstractResource*>>(filtered, [this](const KNSCore::EntryInternal& entry){ return resourceForEntry(entry); });

<<<<<<< HEAD
    const auto filtered = kFilter<KNSCore::EntryInternal::List>(entries, [this](const KNSCore::EntryInternal& entry){ return entry.isValid(); });
    const auto resources = kTransform<QVector<AbstractResource*>>(filtered, [this](const KNSCore::EntryInternal& entry){ return resourceForEntry(entry); });
=======
>>>>>>> 073c50bb
    if (!resources.isEmpty()) {
        Q_EMIT receivedResources(resources);
    } else {
        Q_EMIT searchFinished();
        Q_EMIT availableForQueries();
        setFetching(false);
        return;
    }
//     qDebug() << "received" << objectName() << this << m_resourcesByName.count();
    if (m_onePage) {
        Q_EMIT availableForQueries();
        setFetching(false);
    }
}

void KNSBackend::fetchMore()
{
    if (m_responsePending)
        return;

    // We _have_ to set this first. If we do not, we may run into a situation where the
    // data request will conclude immediately, causing m_responsePending to remain true
    // for perpetuity as the slots will be called before the function returns.
    m_responsePending = true;
    m_engine->requestMoreData();
}

void KNSBackend::statusChanged(const KNSCore::EntryInternal& entry)
{
    resourceForEntry(entry);
}

void KNSBackend::signalErrorCode(const KNSCore::ErrorCode& errorCode, const QString& message, const QVariant& metadata)
{
    QString error = message;
    qDebug() << "KNS error in" << m_displayName << ":" << errorCode << message << metadata;
    bool invalidFile = false;
    switch(errorCode) {
        case KNSCore::ErrorCode::UnknownError:
            // This is not supposed to be hit, of course, but any error coming to this point should be non-critical and safely ignored.
            break;
        case KNSCore::ErrorCode::NetworkError:
            // If we have a network error, we need to tell the user about it. This is almost always fatal, so mark invalid and tell the user.
            error = i18n("Network error in backend %1: %2", m_displayName, metadata.toInt());
            markInvalid(error);
            invalidFile = true;
            break;
        case KNSCore::ErrorCode::OcsError:
            if(metadata.toInt() == 200) {
                // Too many requests, try again in a couple of minutes - perhaps we can simply postpone it automatically, and give a message?
                error = i18n("Too many requests sent to the server for backend %1. Please try again in a few minutes.", m_displayName);
            } else {
                // Unknown API error, usually something critical, mark as invalid and cry a lot
                error = i18n("Invalid %1 backend, contact your distributor.", m_displayName);
                markInvalid(error);
                invalidFile = true;
            }
            break;
        case KNSCore::ErrorCode::ConfigFileError:
            error = i18n("Invalid %1 backend, contact your distributor.", m_displayName);
            markInvalid(error);
            invalidFile = true;
            break;
        case KNSCore::ErrorCode::ProviderError:
            error = i18n("Invalid %1 backend, contact your distributor.", m_displayName);
            markInvalid(error);
            invalidFile = true;
            break;
        case KNSCore::ErrorCode::InstallationError:
            // This error is handled already, by forwarding the KNS engine's installer error message.
            break;
        case KNSCore::ErrorCode::ImageError:
            // Image fetching errors are not critical as such, but may lead to weird layout issues, might want handling...
            error = i18n("Could not fetch screenshot for the entry %1 in backend %2", metadata.toList().at(0).toString(), m_displayName);
            break;
        default:
            // Having handled all current error values, we should by all rights never arrive here, but for good order and future safety...
            error = i18n("Unhandled error in %1 backend. Contact your distributor.", m_displayName);
            break;
    }
    m_responsePending = false;
    Q_EMIT searchFinished();
    Q_EMIT availableForQueries();
    // Setting setFetching to false when we get an error ensures we don't end up in an eternally-fetching state
    this->setFetching(false);
    qWarning() << "kns error" << objectName() << error;
    if (!invalidFile)
        Q_EMIT passiveMessage(i18n("%1: %2", name(), error));
}

class KNSTransaction : public Transaction
{
public:
    KNSTransaction(QObject* parent, KNSResource* res, Transaction::Role role)
        : Transaction(parent, res, role)
        , m_id(res->entry().uniqueId())
    {
        setCancellable(false);

        auto manager = res->knsBackend()->engine();
        connect(manager, &KNSCore::Engine::signalEntryChanged, this, &KNSTransaction::anEntryChanged);
        TransactionModel::global()->addTransaction(this);

        std::function<void()> actionFunction;
        auto engine = res->knsBackend()->engine();
        if(role == RemoveRole)
            actionFunction = [res, engine]() {
                engine->uninstall(res->entry());
            };
        else if (res->linkIds().isEmpty())
            actionFunction = [res, engine]() {
                engine->install(res->entry());
            };
        else
            actionFunction = [res, engine]() {
                for(auto i : res->linkIds())
                    engine->install(res->entry(), i);
            };
        QTimer::singleShot(0, res, actionFunction);
    }

    void anEntryChanged(const KNSCore::EntryInternal& entry) {
        if (entry.uniqueId() == m_id) {
            switch (entry.status()) {
                case KNS3::Entry::Invalid:
                    qWarning() << "invalid status for" << entry.uniqueId() << entry.status();
                    break;
                case KNS3::Entry::Installing:
                case KNS3::Entry::Updating:
                    setStatus(CommittingStatus);
                    break;
                case KNS3::Entry::Downloadable:
                case KNS3::Entry::Installed:
                case KNS3::Entry::Deleted:
                case KNS3::Entry::Updateable:
                    if (status() != DoneStatus) {
                        setStatus(DoneStatus);
                    }
                    break;
            }
        }
    }

    void cancel() override {}

private:
    const QString m_id;
};

Transaction* KNSBackend::removeApplication(AbstractResource* app)
{
    auto res = qobject_cast<KNSResource*>(app);
    return new KNSTransaction(this, res, Transaction::RemoveRole);
}

Transaction* KNSBackend::installApplication(AbstractResource* app)
{
    auto res = qobject_cast<KNSResource*>(app);
    return new KNSTransaction(this, res, Transaction::InstallRole);
}

Transaction* KNSBackend::installApplication(AbstractResource* app, const AddonList& /*addons*/)
{
    return installApplication(app);
}

int KNSBackend::updatesCount() const
{
    return m_updater->updatesCount();
}

AbstractReviewsBackend* KNSBackend::reviewsBackend() const
{
    return m_reviews;
}

static ResultsStream* voidStream()
{
    return new ResultsStream(QStringLiteral("KNS-void"), {});
}

ResultsStream* KNSBackend::search(const AbstractResourcesBackend::Filters& filter)
{
    if (!m_isValid || (!filter.resourceUrl.isEmpty() && filter.resourceUrl.scheme() != QLatin1String("kns")) || !filter.mimetype.isEmpty())
        return voidStream();

    if (filter.resourceUrl.scheme() == QLatin1String("kns")) {
        return findResourceByPackageName(filter.resourceUrl);
    } else if (filter.state >= AbstractResource::Installed) {
        auto stream = new ResultsStream(QStringLiteral("KNS-installed"));

        const auto start = [this, stream, filter]() {
            if (m_isValid) {
                auto filterFunction = [&filter](AbstractResource* r) { return r->state()>=filter.state && (r->name().contains(filter.search, Qt::CaseInsensitive) || r->comment().contains(filter.search, Qt::CaseInsensitive)); };
                const auto ret = kFilter<QVector<AbstractResource*>>(m_resourcesByName, filterFunction);

                if (!ret.isEmpty())
                    Q_EMIT stream->resourcesFound(ret);
            }
            stream->finish();
        };
        if (isFetching()) {
            connect(this, &KNSBackend::initialized, stream, start);
        } else {
            QTimer::singleShot(0, stream, start);
        }

        return stream;
    } else if (filter.category && filter.category->matchesCategoryName(m_categories.constFirst())) {
        auto r = new ResultsStream(QStringLiteral("KNS-search-")+name());
        searchStream(r, filter.search);
        return r;
    }
    return voidStream();
}

void KNSBackend::searchStream(ResultsStream* stream, const QString &searchText)
{
    Q_EMIT startingSearch();

    auto start = [this, stream, searchText]() {
        Q_ASSERT(!isFetching());
        if (!m_isValid) {
            stream->finish();
            return;
        }
        // No need to explicitly launch a search, setting the search term already does that for us
        m_engine->setSearchTerm(searchText);
        m_onePage = false;
        m_responsePending = true;

        connect(stream, &ResultsStream::fetchMore, this, &KNSBackend::fetchMore);
        connect(this, &KNSBackend::receivedResources, stream, &ResultsStream::resourcesFound);
        connect(this, &KNSBackend::searchFinished, stream, &ResultsStream::finish);
        connect(this, &KNSBackend::startingSearch, stream, &ResultsStream::finish);
    };

    if (m_responsePending) {
        connect(this, &KNSBackend::availableForQueries, stream, start, Qt::QueuedConnection);
    } else if (isFetching()) {
        connect(this, &KNSBackend::initialized, stream, start);
    } else {
        QTimer::singleShot(0, stream, start);
    }
}

ResultsStream * KNSBackend::findResourceByPackageName(const QUrl& search)
{
    if (search.scheme() != QLatin1String("kns") || search.host() != name())
        return voidStream();

    const auto pathParts = search.path().split(QLatin1Char('/'), QString::SkipEmptyParts);
    if (pathParts.size() != 2) {
        Q_EMIT passiveMessage(i18n("Wrong KNewStuff URI: %1", search.toString()));
        return voidStream();
    }
    const auto providerid = pathParts.at(0);
    const auto entryid = pathParts.at(1);

    auto stream = new ResultsStream(QStringLiteral("KNS-byname-")+entryid);
    auto start = [this, entryid, stream, providerid]() {
        m_responsePending = true;
        m_engine->fetchEntryById(entryid);
        m_onePage = false;
        connect(m_engine, &KNSCore::Engine::signalError, stream, &ResultsStream::finish);
        connect(m_engine, &KNSCore::Engine::signalEntryDetailsLoaded, stream, [this, stream, entryid, providerid](const KNSCore::EntryInternal &entry) {
            if (entry.uniqueId() == entryid && providerid == QUrl(entry.providerId()).host()) {
                Q_EMIT stream->resourcesFound({resourceForEntry(entry)});
            } else
                qWarning() << "found invalid" << entryid << entry.uniqueId() << providerid << QUrl(entry.providerId()).host();
            m_responsePending = false;
            QTimer::singleShot(0, this, &KNSBackend::availableForQueries);
            stream->finish();
        });
    };
    if (m_responsePending) {
        connect(this, &KNSBackend::availableForQueries, stream, start);
    } else {
        start();
    }
    return stream;
}

bool KNSBackend::isFetching() const
{
    return m_fetching;
}

AbstractBackendUpdater* KNSBackend::backendUpdater() const
{
    return m_updater;
}

QString KNSBackend::displayName() const
{
    return QStringLiteral("KNewStuff");
}

#include "KNSBackend.moc"<|MERGE_RESOLUTION|>--- conflicted
+++ resolved
@@ -228,11 +228,6 @@
     const auto filtered = kFilter<KNSCore::EntryInternal::List>(entries, [](const KNSCore::EntryInternal& entry){ return entry.isValid(); });
     const auto resources = kTransform<QVector<AbstractResource*>>(filtered, [this](const KNSCore::EntryInternal& entry){ return resourceForEntry(entry); });
 
-<<<<<<< HEAD
-    const auto filtered = kFilter<KNSCore::EntryInternal::List>(entries, [this](const KNSCore::EntryInternal& entry){ return entry.isValid(); });
-    const auto resources = kTransform<QVector<AbstractResource*>>(filtered, [this](const KNSCore::EntryInternal& entry){ return resourceForEntry(entry); });
-=======
->>>>>>> 073c50bb
     if (!resources.isEmpty()) {
         Q_EMIT receivedResources(resources);
     } else {
