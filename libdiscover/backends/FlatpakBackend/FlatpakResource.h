/***************************************************************************
 *   Copyright © 2013 Aleix Pol Gonzalez <aleixpol@blue-systems.com>       *
 *   Copyright © 2017 Jan Grulich <jgrulich@redhat.com>                    *
 *                                                                         *
 *   This program is free software; you can redistribute it and/or         *
 *   modify it under the terms of the GNU General Public License as        *
 *   published by the Free Software Foundation; either version 2 of        *
 *   the License or (at your option) version 3 or any later version        *
 *   accepted by the membership of KDE e.V. (or its successor approved     *
 *   by the membership of KDE e.V.), which shall act as a proxy            *
 *   defined in Section 14 of version 3 of the license.                    *
 *                                                                         *
 *   This program is distributed in the hope that it will be useful,       *
 *   but WITHOUT ANY WARRANTY; without even the implied warranty of        *
 *   MERCHANTABILITY or FITNESS FOR A PARTICULAR PURPOSE.  See the         *
 *   GNU General Public License for more details.                          *
 *                                                                         *
 *   You should have received a copy of the GNU General Public License     *
 *   along with this program.  If not, see <http://www.gnu.org/licenses/>. *
 ***************************************************************************/

#ifndef FLATPAKRESOURCE_H
#define FLATPAKRESOURCE_H

#include <resources/AbstractResource.h>

extern "C" {
#include <flatpak.h>
}

#include <AppStreamQt/component.h>

#include <QPixmap>

class AddonList;
class FlatpakBackend;
class FlatpakResource : public AbstractResource
{
Q_OBJECT
public:
    explicit FlatpakResource(const AppStream::Component &component, FlatpakInstallation* installation, FlatpakBackend *parent);

    enum PropertyKind {
        DownloadSize = 0,
        InstalledSize,
        RequiredRuntime
    };

    enum PropertyState {
        NotKnownYet = 0,
        AlreadyKnown,
        UnknownOrFailed,
    };

    enum ResourceType {
        DesktopApp = 0,
        Runtime,
        Source
    };

    struct Id {
        FlatpakInstallation * const installation;
        QString origin;
        FlatpakResource::ResourceType type;
        const QString id;
        QString branch;
        QString arch;
        bool operator!=(const Id& other) const { return !operator==(other); }
        bool operator==(const Id& other) const { return &other == this || (
               other.installation == installation
            && other.origin == origin
            && other.type == type
            && other.id == id
            && other.branch == branch
            && other.arch == arch
        ); }
    };

    static QString typeAsString(ResourceType type) {
        if (type == DesktopApp) {
            return QLatin1String("app");
        }
        return QLatin1String("runtime");
    }

    QString installationPath() const;
    static QString installationPath(FlatpakInstallation* installation);

    AppStream::Component appstreamComponent() const;
    QList<PackageState> addonsInformation() override;
    QString availableVersion() const override;
    QString appstreamId() const override;
    QString arch() const;
    QString branch() const;
    bool canExecute() const override;
    QStringList categories() override;
    QString comment() override;
    QString commit() const;
    int downloadSize() const;
    QVariant icon() const override;
    QString installedVersion() const override;
    int installedSize() const;
    AbstractResource::Type type() const override;
    QUrl homepage() override;
    QUrl helpURL() override;
    QUrl bugURL() override;
    QUrl donationURL() override;
    QString flatpakFileType() const;
    QString flatpakName() const;
    QString license() override;
    QString longDescription() override;
    QString name() const override;
    QString origin() const override;
    QString packageName() const override;
    PropertyState propertyState(PropertyKind kind) const;
    QUrl resourceFile() const;
    QString runtime() const;
    QString section() override;
    int size() override;
    QString sizeDescription() override;
    AbstractResource::State state() override;
    ResourceType resourceType() const;
    QString typeAsString() const;
    FlatpakResource::Id uniqueId() const;
    QUrl url() const override;
    QDate releaseDate() const override;

    FlatpakInstallation* installation() const { return m_id.installation; }

    void invokeApplication() const override;
    void fetchChangelog() override;
    void fetchScreenshots() override;

    void setBranch(const QString &branch);
    void setBundledIcon(const QPixmap &pixmap);
    void setDownloadSize(int size);
    void setIconPath(const QString &path);
    void setInstalledSize(int size);
    void setFlatpakFileType(const QString &fileType);
    void setFlatpakName(const QString &name);
    void setOrigin(const QString &origin);
    void setPropertyState(PropertyKind kind, PropertyState state);
    void setResourceFile(const QUrl &url);
    void setRuntime(const QString &runtime);
    void setState(State state);
    void setType(ResourceType type);
//     void setAddons(const AddonList& addons);
//     void setAddonInstalled(const QString& addon, bool installed);

    void updateFromRef(FlatpakRef* ref);
<<<<<<< HEAD
    QString ref() const;
    QString sourceIcon() const override { return QStringLiteral("https://flatpak.org/img/logo.svg"); }
=======
    QString sourceIcon() const override;
>>>>>>> 8625acc1

Q_SIGNALS:
    void propertyStateChanged(PropertyKind kind, PropertyState state);

private:
    void setArch(const QString &arch);
    void setCommit(const QString &commit);

    const AppStream::Component m_appdata;
    FlatpakResource::Id m_id;
    FlatpakRefKind m_flatpakRefKind;
    QPixmap m_bundledIcon;
    QString m_commit;
    int m_downloadSize;
    QString m_flatpakFileType;
    QString m_flatpakName;
    QString m_iconPath;
    int m_installedSize;
    QHash<PropertyKind, PropertyState> m_propertyStates;
    QUrl m_resourceFile;
    QString m_runtime;
    AbstractResource::State m_state;
};

inline uint qHash(const FlatpakResource::Id &key)
{
    return qHash(key.installation)
         ^ qHash(key.origin)
         ^ qHash(key.type)
         ^ qHash(key.id)
         ^ qHash(key.branch)
         ^ qHash(key.arch)
         ;
}

#endif // FLATPAKRESOURCE_H<|MERGE_RESOLUTION|>--- conflicted
+++ resolved
@@ -148,12 +148,8 @@
 //     void setAddonInstalled(const QString& addon, bool installed);
 
     void updateFromRef(FlatpakRef* ref);
-<<<<<<< HEAD
     QString ref() const;
-    QString sourceIcon() const override { return QStringLiteral("https://flatpak.org/img/logo.svg"); }
-=======
     QString sourceIcon() const override;
->>>>>>> 8625acc1
 
 Q_SIGNALS:
     void propertyStateChanged(PropertyKind kind, PropertyState state);
