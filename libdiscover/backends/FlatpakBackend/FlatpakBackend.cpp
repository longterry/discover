/***************************************************************************
 *   Copyright © 2013 Aleix Pol Gonzalez <aleixpol@blue-systems.com>       *
 *   Copyright © 2017 Jan Grulich <jgrulich@redhat.com>                    *
 *                                                                         *
 *   This program is free software; you can redistribute it and/or         *
 *   modify it under the terms of the GNU General Public License as        *
 *   published by the Free Software Foundation; either version 2 of        *
 *   the License or (at your option) version 3 or any later version        *
 *   accepted by the membership of KDE e.V. (or its successor approved     *
 *   by the membership of KDE e.V.), which shall act as a proxy            *
 *   defined in Section 14 of version 3 of the license.                    *
 *                                                                         *
 *   This program is distributed in the hope that it will be useful,       *
 *   but WITHOUT ANY WARRANTY; without even the implied warranty of        *
 *   MERCHANTABILITY or FITNESS FOR A PARTICULAR PURPOSE.  See the         *
 *   GNU General Public License for more details.                          *
 *                                                                         *
 *   You should have received a copy of the GNU General Public License     *
 *   along with this program.  If not, see <http://www.gnu.org/licenses/>. *
 ***************************************************************************/

#include "FlatpakBackend.h"
#include "FlatpakFetchDataJob.h"
#include "FlatpakResource.h"
#include "FlatpakSourcesBackend.h"
#include "FlatpakTransaction.h"

#include <resources/StandardBackendUpdater.h>
#include <resources/SourcesModel.h>
#include <Transaction/Transaction.h>
#include <appstream/OdrsReviewsBackend.h>
#include <appstream/AppStreamIntegration.h>

#include <AppStreamQt/bundle.h>
#include <AppStreamQt/component.h>
#include <AppStreamQt/icon.h>
#include <AppStreamQt/metadata.h>

#include <KAboutData>
#include <KLocalizedString>
#include <KPluginFactory>
#include <KConfigGroup>
#include <KSharedConfig>

#include <QAction>
#include <QtConcurrentRun>
#include <QDebug>
#include <QDir>
#include <QFile>
#include <QFileInfo>
#include <QFutureWatcher>
#include <QSettings>
#include <QThread>
#include <QTimer>
#include <QTextStream>
#include <QTemporaryFile>
#include <QNetworkAccessManager>

#include <glib.h>
#include "FlatpakSourcesBackend.h"

DISCOVER_BACKEND_PLUGIN(FlatpakBackend)

static QString idForInstalledRef(FlatpakInstallation *installation, FlatpakInstalledRef *ref)
{
    const FlatpakResource::ResourceType appType = flatpak_ref_get_kind(FLATPAK_REF(ref)) == FLATPAK_REF_KIND_APP ? FlatpakResource::DesktopApp : FlatpakResource::Runtime;
    const QString name = QLatin1String(flatpak_ref_get_name(FLATPAK_REF(ref)));
    const QString appId = appType == FlatpakResource::DesktopApp ? QLatin1String(flatpak_ref_get_name(FLATPAK_REF(ref))) + QStringLiteral(".desktop") : name;

    const QString arch = QString::fromUtf8(flatpak_ref_get_arch(FLATPAK_REF(ref)));
    const QString branch = QString::fromUtf8(flatpak_ref_get_branch(FLATPAK_REF(ref)));

    return QStringLiteral("%1/%2/%3/%4/%5/%6").arg(FlatpakResource::installationPath(installation), QLatin1String("flatpak"), QString::fromUtf8(flatpak_installed_ref_get_origin(ref)),
                                                   FlatpakResource::typeAsString(appType), appId, branch);
}

FlatpakBackend::FlatpakBackend(QObject* parent)
    : AbstractResourcesBackend(parent)
    , m_updater(new StandardBackendUpdater(this))
    , m_reviews(AppStreamIntegration::global()->reviews())
    , m_refreshAppstreamMetadataJobs(0)
    , m_threadPool(new QThreadPool(this))
{
    g_autoptr(GError) error = nullptr;
    m_cancellable = g_cancellable_new();

    connect(m_updater, &StandardBackendUpdater::updatesCountChanged, this, &FlatpakBackend::updatesCountChanged);

    // Load flatpak installation
    if (!setupFlatpakInstallations(&error)) {
        qWarning() << "Failed to setup flatpak installations:" << error->message;
    } else {
        loadAppsFromAppstreamData();

        m_sources = new FlatpakSourcesBackend(m_installations, this);
        SourcesModel::global()->addSourcesBackend(m_sources);
    }

    connect(m_reviews.data(), &OdrsReviewsBackend::ratingsReady, this, &FlatpakBackend::announceRatingsReady);
}

FlatpakBackend::~FlatpakBackend()
{
    m_threadPool.clear();
    for(auto inst : m_installations)
        g_object_unref(inst);

    g_object_unref(m_cancellable);
}

bool FlatpakBackend::isValid() const
{
    return m_sources && !m_installations.isEmpty();
}

void FlatpakBackend::announceRatingsReady()
{
    emitRatingsReady();

    const auto ids = m_reviews->appstreamIds().toSet();
    foreach(AbstractResource* res, m_resources) {
        if (ids.contains(res->appstreamId())) {
            res->ratingFetched();
        }
    }
}

class FlatpakFetchRemoteResourceJob : public QNetworkAccessManager
{
Q_OBJECT
public:
    FlatpakFetchRemoteResourceJob(const QUrl &url, FlatpakBackend *backend)
        : QNetworkAccessManager(backend)
        , m_backend(backend)
        , m_url(url)
    {
    }

    void start()
    {
        auto replyGet = get(QNetworkRequest(m_url));

        connect(replyGet, &QNetworkReply::finished, this, [this, replyGet] {
            const QUrl originalUrl = replyGet->request().url();
            if (replyGet->error() != QNetworkReply::NoError) {
                qWarning() << "couldn't download" << originalUrl << replyGet->errorString();
                Q_EMIT jobFinished(false, nullptr);
                return;
            }

            const QUrl fileUrl = QUrl::fromLocalFile(QStandardPaths::writableLocation(QStandardPaths::TempLocation) + QLatin1Char('/') + originalUrl.fileName());
            auto replyPut = put(QNetworkRequest(fileUrl), replyGet->readAll());
            connect(replyPut, &QNetworkReply::finished, this, [this, originalUrl, fileUrl, replyPut]() {
                if (replyPut->error() == QNetworkReply::NoError) {
                    auto res = m_backend->resourceForFile(fileUrl);
                    if (res) {
                        FlatpakResource *resource = qobject_cast<FlatpakResource*>(res);
                        resource->setResourceFile(originalUrl);
                        Q_EMIT jobFinished(true, resource);
                    } else {
                        qWarning() << "couldn't download" << originalUrl << "into" << fileUrl << replyPut->errorString();
                        Q_EMIT jobFinished(false, nullptr);
                    }
                }
            });
        });
    }

Q_SIGNALS:
    void jobFinished(bool success, FlatpakResource *resource);

private:
    FlatpakBackend *m_backend;
    QUrl m_url;
};

FlatpakRemote * FlatpakBackend::getFlatpakRemoteByUrl(const QString &url, FlatpakInstallation *installation) const
{
    auto remotes = flatpak_installation_list_remotes(installation, m_cancellable, nullptr);
    if (!remotes) {
        return nullptr;
    }

    const QByteArray comparableUrl = url.toUtf8();
    for (uint i = 0; i < remotes->len; i++) {
        FlatpakRemote *remote = FLATPAK_REMOTE(g_ptr_array_index(remotes, i));

        if (comparableUrl == flatpak_remote_get_url(remote)) {
            return remote;
        }
    }
    return nullptr;
}

FlatpakInstalledRef * FlatpakBackend::getInstalledRefForApp(FlatpakInstallation *flatpakInstallation, FlatpakResource *resource) const
{
    FlatpakInstalledRef *ref = nullptr;
    g_autoptr(GError) localError = nullptr;

    if (!flatpakInstallation) {
        return ref;
    }

    const auto type = resource->type() == FlatpakResource::DesktopApp ? FLATPAK_REF_KIND_APP : FLATPAK_REF_KIND_RUNTIME;

    return flatpak_installation_get_installed_ref(flatpakInstallation,
                                                 type,
                                                 resource->flatpakName().toUtf8().constData(),
                                                 resource->arch().toUtf8().constData(),
                                                 resource->branch().toUtf8().constData(),
                                                 m_cancellable, &localError);
}

FlatpakResource * FlatpakBackend::getAppForInstalledRef(FlatpakInstallation *flatpakInstallation, FlatpakInstalledRef *ref) const
{
    return m_resources.value(idForInstalledRef(flatpakInstallation, ref));
}

FlatpakResource * FlatpakBackend::getRuntimeForApp(FlatpakResource *resource) const
{
    FlatpakResource *runtime = nullptr;
    const auto runtimeInfo = resource->runtime().split(QLatin1Char('/'));

    if (runtimeInfo.count() != 3) {
        return runtime;
    }

    const QString runtimeId = QStringLiteral("runtime/") + runtimeInfo.at(0) + QLatin1Char('/') + runtimeInfo.at(2);

    for(auto it = m_resources.constBegin(), itEnd = m_resources.constEnd(); it!=itEnd; ++it) {
        if (it.key().endsWith(runtimeId)) {
            runtime = *it;
            break;
        }
    }

    // TODO if runtime wasn't found, create a new one from available info

    return runtime;
}

FlatpakResource * FlatpakBackend::addAppFromFlatpakBundle(const QUrl &url)
{
    g_autoptr(GBytes) appstreamGz = nullptr;
    g_autoptr(GError) localError = nullptr;
    g_autoptr(GFile) file = nullptr;
    g_autoptr(FlatpakBundleRef) bundleRef = nullptr;
    AppStream::Component asComponent;

    file = g_file_new_for_path(url.toLocalFile().toUtf8().constData());
    bundleRef = flatpak_bundle_ref_new(file, &localError);

    if (!bundleRef) {
        qWarning() << "Failed to load bundle:" << localError->message;
        return nullptr;
    }

    g_autoptr(GBytes) metadata = flatpak_bundle_ref_get_metadata(bundleRef);
    appstreamGz = flatpak_bundle_ref_get_appstream(bundleRef);
    if (appstreamGz) {
        g_autoptr(GZlibDecompressor) decompressor = nullptr;
        g_autoptr(GInputStream) streamGz = nullptr;
        g_autoptr(GInputStream) streamData = nullptr;
        g_autoptr(GBytes) appstream = nullptr;

        /* decompress data */
        decompressor = g_zlib_decompressor_new (G_ZLIB_COMPRESSOR_FORMAT_GZIP);
        streamGz = g_memory_input_stream_new_from_bytes (appstreamGz);
        if (!streamGz) {
            return nullptr;
        }

        streamData = g_converter_input_stream_new (streamGz, G_CONVERTER (decompressor));

        appstream = g_input_stream_read_bytes (streamData, 0x100000, m_cancellable, &localError);
        if (!appstream) {
            qWarning() << "Failed to extract appstream metadata from bundle:" << localError->message;
            return nullptr;
        }

        gsize len = 0;
        gconstpointer data = g_bytes_get_data(appstream, &len);

        AppStream::Metadata metadata;
        metadata.setFormatStyle(AppStream::Metadata::FormatStyleCollection);
        AppStream::Metadata::MetadataError error = metadata.parse(QString::fromUtf8((char*)data, len), AppStream::Metadata::FormatKindXml);
        if (error != AppStream::Metadata::MetadataErrorNoError) {
            qWarning() << "Failed to parse appstream metadata: " << error;
            return nullptr;
        }

        const QList<AppStream::Component> components = metadata.components();
        if (components.size()) {
            asComponent = AppStream::Component(components.first());
        } else {
            qWarning() << "Failed to parse appstream metadata";
            return nullptr;
        }
    } else {
        qWarning() << "No appstream metadata in bundle";

        QTemporaryFile tempFile;
        tempFile.setAutoRemove(false);
        if (!tempFile.open()) {
            qWarning() << "Failed to get metadata file";
            return nullptr;
        }

        gsize len = 0;
        QByteArray metadataContent = QByteArray((char *)g_bytes_get_data(metadata, &len));
        tempFile.write(metadataContent);
        tempFile.close();

        // Parse the temporary file
        QSettings setting(tempFile.fileName(), QSettings::NativeFormat);
        setting.beginGroup(QLatin1String("Application"));

        asComponent.setName(setting.value(QLatin1String("name")).toString());

        tempFile.remove();
    }

    FlatpakResource *resource = new FlatpakResource(asComponent, preferredInstallation(), this);

    gsize len = 0;
    QByteArray metadataContent = QByteArray((char *)g_bytes_get_data(metadata, &len));
    if (!updateAppMetadata(resource, metadataContent)) {
        delete resource;
        qWarning() << "Failed to update metadata from app bundle";
        return nullptr;
    }

    g_autoptr(GBytes) iconData = flatpak_bundle_ref_get_icon(bundleRef, 128);
    if (!iconData) {
        iconData = flatpak_bundle_ref_get_icon(bundleRef, 64);
    }

    if (iconData) {
        gsize len = 0;
        char * data = (char *)g_bytes_get_data(iconData, &len);

        QPixmap pixmap;
        pixmap.loadFromData(QByteArray(data, len), "PNG");
        resource->setBundledIcon(pixmap);
    }

    const QString origin = QString::fromUtf8(flatpak_bundle_ref_get_origin(bundleRef));

    resource->setDownloadSize(0);
    resource->setInstalledSize(flatpak_bundle_ref_get_installed_size(bundleRef));
    resource->setPropertyState(FlatpakResource::DownloadSize, FlatpakResource::AlreadyKnown);
    resource->setPropertyState(FlatpakResource::InstalledSize, FlatpakResource::AlreadyKnown);
    resource->setFlatpakFileType(QStringLiteral("flatpak"));
    resource->setOrigin(origin.isEmpty() ? i18n("Local bundle") : origin);
    resource->setResourceFile(url);
    resource->setState(FlatpakResource::None);
    resource->setType(FlatpakResource::DesktopApp);

    addResource(resource);
    return resource;
}

FlatpakResource * FlatpakBackend::addAppFromFlatpakRef(const QUrl &url)
{
    QSettings settings(url.toLocalFile(), QSettings::NativeFormat);
    const QString refurl = settings.value(QStringLiteral("Flatpak Ref/Url")).toString();

    g_autoptr(GError) error = NULL;
    g_autoptr(FlatpakRemoteRef) remoteRef = nullptr;
    {
        QFile f(url.toLocalFile());
        if (!f.open(QFile::ReadOnly | QFile::Text)) {
            return nullptr;
        }

        QByteArray contents = f.readAll();

        g_autoptr(GBytes) bytes = g_bytes_new (contents.data(), contents.size());

        remoteRef = flatpak_installation_install_ref_file (preferredInstallation(), bytes, m_cancellable, &error);
        if (!remoteRef) {
            qWarning() << "Failed to install ref file:" << error->message;
            return nullptr;
        }
    }

    const auto remoteName = flatpak_remote_ref_get_remote_name(remoteRef);

    auto ref = FLATPAK_REF(remoteRef);

    AppStream::Component asComponent;
    asComponent.addUrl(AppStream::Component::UrlKindHomepage, settings.value(QStringLiteral("Flatpak Ref/Homepage")).toString());
    asComponent.setDescription(settings.value(QStringLiteral("Flatpak Ref/Description")).toString());
    asComponent.setName(settings.value(QStringLiteral("Flatpak Ref/Title")).toString());
    asComponent.setSummary(settings.value(QStringLiteral("Flatpak Ref/Comment")).toString());
    asComponent.setId(settings.value(QStringLiteral("Flatpak Ref/Name")).toString());

    const QString iconUrl = settings.value(QStringLiteral("Flatpak Ref/Icon")).toString();
    if (!iconUrl.isEmpty()) {
        AppStream::Icon icon;
        icon.setKind(AppStream::Icon::KindRemote);
        icon.setUrl(QUrl(iconUrl));
        asComponent.addIcon(icon);
    }

    auto resource = new FlatpakResource(asComponent, preferredInstallation(), this);
    resource->setFlatpakFileType(QStringLiteral("flatpakref"));
    resource->setOrigin(QString::fromUtf8(remoteName));
    resource->updateFromRef(ref);

    QUrl runtimeUrl = QUrl(settings.value(QStringLiteral("Flatpak Ref/RuntimeRepo")).toString());
    if (!runtimeUrl.isEmpty()) {
        auto installation = preferredInstallation();
        // We need to fetch metadata to find information about required runtime
        auto fw = new QFutureWatcher<QByteArray>(this);
        fw->setFuture(QtConcurrent::run(&m_threadPool, &FlatpakRunnables::fetchMetadata, installation, resource));
        connect(fw, &QFutureWatcher<QByteArray>::finished, this, [this, installation, resource, fw, runtimeUrl]() {
            const auto metadata = fw->result();
            // Even when we failed to fetch information about runtime we still want to show the application
            if (metadata.isEmpty()) {
                onFetchMetadataFinished(installation, resource, metadata);
            } else {
                updateAppMetadata(resource, metadata);

                auto runtime = getRuntimeForApp(resource);
                if (!runtime || (runtime && !runtime->isInstalled())) {
                    FlatpakFetchRemoteResourceJob *fetchRemoteResource = new FlatpakFetchRemoteResourceJob(runtimeUrl, this);
                    connect(fetchRemoteResource, &FlatpakFetchRemoteResourceJob::jobFinished, this, [this, resource] (bool success, FlatpakResource *repoResource) {
                        if (success) {
                            installApplication(repoResource);
                        }
                        addResource(resource);
                    });
                    fetchRemoteResource->start();
                    return;
                } else {
                    addResource(resource);
                }
            }
            fw->deleteLater();
        });
    } else {
        addResource(resource);
    }

    return resource;
}

FlatpakResource * FlatpakBackend::addSourceFromFlatpakRepo(const QUrl &url)
{
    Q_ASSERT(url.isLocalFile());
    QSettings settings(url.toLocalFile(), QSettings::NativeFormat);

    const QString gpgKey = settings.value(QStringLiteral("Flatpak Repo/GPGKey")).toString();
    const QString title = settings.value(QStringLiteral("Flatpak Repo/Title")).toString();
    const QString repoUrl = settings.value(QStringLiteral("Flatpak Repo/Url")).toString();

    if (gpgKey.isEmpty() || title.isEmpty() || repoUrl.isEmpty()) {
        return nullptr;
    }

    if (gpgKey.startsWith(QStringLiteral("http://")) || gpgKey.startsWith(QStringLiteral("https://"))) {
        return nullptr;
    }

    AppStream::Component asComponent;
    asComponent.addUrl(AppStream::Component::UrlKindHomepage, settings.value(QStringLiteral("Flatpak Repo/Homepage")).toString());
    asComponent.setSummary(settings.value(QStringLiteral("Flatpak Repo/Comment")).toString());
    asComponent.setDescription(settings.value(QStringLiteral("Flatpak Repo/Description")).toString());
    asComponent.setName(title);
    asComponent.setId(settings.value(QStringLiteral("Flatpak Ref/Name")).toString());

    const QString iconUrl = settings.value(QStringLiteral("Flatpak Repo/Icon")).toString();
    if (!iconUrl.isEmpty()) {
        AppStream::Icon icon;
        icon.setKind(AppStream::Icon::KindRemote);
        icon.setUrl(QUrl(iconUrl));
        asComponent.addIcon(icon);
    }

    auto resource = new FlatpakResource(asComponent, preferredInstallation(), this);
    // Use metadata only for stuff which are not common for all resources
    resource->addMetadata(QStringLiteral("gpg-key"), gpgKey);
    resource->addMetadata(QStringLiteral("repo-url"), repoUrl);
    resource->setBranch(settings.value(QStringLiteral("Flatpak Repo/DefaultBranch")).toString());
    resource->setFlatpakName(url.fileName().remove(QStringLiteral(".flatpakrepo")));
    resource->setType(FlatpakResource::Source);

    auto repo = flatpak_installation_get_remote_by_name(preferredInstallation(), resource->flatpakName().toUtf8().constData(), m_cancellable, nullptr);
    if (!repo) {
        resource->setState(AbstractResource::State::None);
    } else {
        resource->setState(AbstractResource::State::Installed);
    }

    return resource;
}

void FlatpakBackend::addResource(FlatpakResource *resource)
{
    // Update app with all possible information we have
    if (!parseMetadataFromAppBundle(resource)) {
        qWarning() << "Failed to parse metadata from app bundle for" << resource->name();
    }

    auto installation = resource->installation();
    updateAppState(installation, resource);

    // This will update also metadata (required runtime)
    updateAppSize(installation, resource);

    m_resources.insert(resource->uniqueId(), resource);
}

bool FlatpakBackend::compareAppFlatpakRef(FlatpakInstallation *flatpakInstallation, FlatpakResource *resource, FlatpakInstalledRef *ref) const
{
    return resource->uniqueId() == idForInstalledRef(flatpakInstallation, ref);
}

class FlatpakSource
{
public:
    FlatpakSource(FlatpakRemote* remote) : m_remote(remote) {}

    bool isEnabled() const
    {
        return !flatpak_remote_get_disabled(m_remote);
    }

    QString appstreamDir() const
    {
        g_autoptr(GFile) appstreamDir = flatpak_remote_get_appstream_dir(m_remote, nullptr);
        if (!appstreamDir) {
            qWarning() << "No appstream dir for" << flatpak_remote_get_name(m_remote);
            return {};
        }
        return QString::fromUtf8(g_file_get_path(appstreamDir));
    }

    QString name() const
    {
        return QString::fromUtf8(flatpak_remote_get_name(m_remote));
    }

private:
    FlatpakRemote* m_remote;
};

void FlatpakBackend::finishInitialization()
{
    loadInstalledApps();
    checkForUpdates();

    acquireFetching(false);
}

void FlatpakBackend::loadAppsFromAppstreamData()
{
    for (auto installation : qAsConst(m_installations)) {
        // Load applications from appstream metadata
        if (!loadAppsFromAppstreamData(installation)) {
            qWarning() << "Failed to load packages from appstream data from installation" << installation;
        }
    }
}

bool FlatpakBackend::loadAppsFromAppstreamData(FlatpakInstallation *flatpakInstallation)
{
    Q_ASSERT(flatpakInstallation);

    GPtrArray *remotes = flatpak_installation_list_remotes(flatpakInstallation, m_cancellable, nullptr);
    if (!remotes) {
        return false;
    }

    m_refreshAppstreamMetadataJobs += remotes->len;

    for (uint i = 0; i < remotes->len; i++) {
        FlatpakRemote *remote = FLATPAK_REMOTE(g_ptr_array_index(remotes, i));
        g_autoptr(GFile) fileTimestamp = flatpak_remote_get_appstream_timestamp(remote, nullptr);

        QFileInfo fileInfo = QFileInfo(QString::fromUtf8(g_file_get_path(fileTimestamp)));
        // Refresh appstream metadata in case they have never been refreshed or the cache is older than 6 hours
        if (!fileInfo.exists() || fileInfo.lastModified().toUTC().secsTo(QDateTime::currentDateTimeUtc()) > 21600) {
            refreshAppstreamMetadata(flatpakInstallation, remote);
        } else {
            integrateRemote(flatpakInstallation, remote);
        }
    }

    return true;
}

void FlatpakBackend::integrateRemote(FlatpakInstallation *flatpakInstallation, FlatpakRemote *remote)
{
    Q_ASSERT(m_refreshAppstreamMetadataJobs != 0);
    m_refreshAppstreamMetadataJobs--;

    FlatpakSource source(remote);
    if (!source.isEnabled() || flatpak_remote_get_noenumerate(remote)) {
        return;
    }

    const QString appstreamDirPath = source.appstreamDir();
    const QString appstreamIconsPath = source.appstreamDir() + QLatin1String("/icons/");
    const QString appDirFileName = appstreamDirPath + QLatin1String("/appstream.xml.gz");
    if (!QFile::exists(appDirFileName)) {
        qWarning() << "No" << appDirFileName << "appstream metadata found for" << source.name();
        return;
    }

    auto fw = new QFutureWatcher<QList<AppStream::Component>>(this);
    fw->setFuture(QtConcurrent::run(&m_threadPool, [appDirFileName]() -> QList<AppStream::Component> {
        AppStream::Metadata metadata;
        metadata.setFormatStyle(AppStream::Metadata::FormatStyleCollection);
        AppStream::Metadata::MetadataError error = metadata.parseFile(appDirFileName, AppStream::Metadata::FormatKindXml);
        if (error != AppStream::Metadata::MetadataErrorNoError) {
            qWarning() << "Failed to parse appstream metadata: " << error;
            return {};
        }

        return metadata.components();
    }));
    const auto sourceName = source.name();
    acquireFetching(true);
    connect(fw, &QFutureWatcher<QList<AppStream::Component>>::finished, this, [this, fw, flatpakInstallation, appstreamIconsPath, sourceName]() {
        const auto components = fw->result();
        foreach (const AppStream::Component& appstreamComponent, components) {
            FlatpakResource *resource = new FlatpakResource(appstreamComponent, flatpakInstallation, this);
            resource->setIconPath(appstreamIconsPath);
            resource->setOrigin(sourceName);
            addResource(resource);
        }
        if (!m_refreshAppstreamMetadataJobs) {
            finishInitialization();
        }
        fw->deleteLater();
    });
}

void FlatpakBackend::loadInstalledApps()
{
    for (auto installation : qAsConst(m_installations)) {
        // Load installed applications and update existing resources with info from installed application
        if (!loadInstalledApps(installation)) {
            qWarning() << "Failed to load installed packages from installation" << installation;
        }
    }
}

bool FlatpakBackend::loadInstalledApps(FlatpakInstallation *flatpakInstallation)
{
    Q_ASSERT(flatpakInstallation);

    g_autoptr(GError) localError = nullptr;
    g_autoptr(GPtrArray) refs = flatpak_installation_list_installed_refs(flatpakInstallation, m_cancellable, &localError);
    if (!refs) {
        qWarning() << "Failed to get list of installed refs for listing updates:" << localError->message;
        return false;
    }

    const QString pathExports = FlatpakResource::installationPath(flatpakInstallation) + QLatin1String("/exports/");
    const QString pathApps = pathExports + QLatin1String("share/applications/");

    for (uint i = 0; i < refs->len; i++) {
        FlatpakInstalledRef *ref = FLATPAK_INSTALLED_REF(g_ptr_array_index(refs, i));

        if (flatpak_ref_get_kind(FLATPAK_REF(ref)) == FLATPAK_REF_KIND_RUNTIME) {
            continue;
        }
        const auto res = getAppForInstalledRef(flatpakInstallation, ref);
        if (res) {
            res->setState(AbstractResource::Installed);
            continue;
        }

        const auto name = QLatin1String(flatpak_ref_get_name(FLATPAK_REF(ref)));
        AppStream::Metadata metadata;
        const QString fnDesktop = pathApps + name + QLatin1String(".desktop");
        AppStream::Metadata::MetadataError error = metadata.parseFile(fnDesktop, AppStream::Metadata::FormatKindDesktopEntry);
        if (error != AppStream::Metadata::MetadataErrorNoError) {
            qWarning() << "Failed to parse appstream metadata: " << error << fnDesktop;
            continue;
        }

        auto component = metadata.component();
        component.setId(name + QLatin1String(".desktop"));
        FlatpakResource *resource = new FlatpakResource(component, flatpakInstallation, this);

        resource->setIconPath(pathExports);
        resource->setState(AbstractResource::Installed);
        resource->setOrigin(QString::fromUtf8(flatpak_installed_ref_get_origin(ref)));
        resource->updateFromRef(FLATPAK_REF(ref));

        addResource(resource);
    }

    return true;
}

void FlatpakBackend::loadLocalUpdates(FlatpakInstallation *flatpakInstallation)
{
    g_autoptr(GError) localError = nullptr;
    g_autoptr(GPtrArray) refs = nullptr;

    refs = flatpak_installation_list_installed_refs(flatpakInstallation, m_cancellable, &localError);
    if (!refs) {
        qWarning() << "Failed to get list of installed refs for listing updates:" << localError->message;
        return;
    }

    for (uint i = 0; i < refs->len; i++) {
        FlatpakInstalledRef *ref = FLATPAK_INSTALLED_REF(g_ptr_array_index(refs, i));

        const gchar *latestCommit = flatpak_installed_ref_get_latest_commit(ref);

        if (!latestCommit) {
            qWarning() << "Couldn't get latest commit for" << flatpak_ref_get_name(FLATPAK_REF(ref));
            continue;
        }

        const gchar *commit = flatpak_ref_get_commit(FLATPAK_REF(ref));
        if (g_strcmp0(commit, latestCommit) == 0) {
            continue;
        }

        FlatpakResource *resource = getAppForInstalledRef(flatpakInstallation, ref);
        if (resource) {
            resource->setState(AbstractResource::Upgradeable);
            updateAppSize(flatpakInstallation, resource);
        }
    }
}

void FlatpakBackend::loadRemoteUpdates(FlatpakInstallation* installation)
{
    auto fw = new QFutureWatcher<GPtrArray *>(this);
    fw->setFuture(QtConcurrent::run(&m_threadPool, [installation]() -> GPtrArray * {
        g_autoptr(GCancellable) cancellable = g_cancellable_new();
        g_autoptr(GError) localError = nullptr;
        GPtrArray *refs = flatpak_installation_list_installed_refs_for_update(installation, cancellable, &localError);
        if (!refs) {
            qWarning() << "Failed to get list of installed refs for listing updates: " << localError->message;
        }
        return refs;
    }));
    connect(fw, &QFutureWatcher<GPtrArray *>::finished, this, [this, installation, fw](){
        auto refs = fw->result();
        onFetchUpdatesFinished(installation, refs);
        fw->deleteLater();
    });
}

void FlatpakBackend::onFetchUpdatesFinished(FlatpakInstallation *flatpakInstallation, GPtrArray *updates)
{
    g_autoptr(GPtrArray) fetchedUpdates = updates;

    for (uint i = 0; i < fetchedUpdates->len; i++) {
        FlatpakInstalledRef *ref = FLATPAK_INSTALLED_REF(g_ptr_array_index(fetchedUpdates, i));
        FlatpakResource *resource = getAppForInstalledRef(flatpakInstallation, ref);
        if (resource) {
            resource->setState(AbstractResource::Upgradeable);
            updateAppSize(flatpakInstallation, resource);
        }
    }
}

bool FlatpakBackend::parseMetadataFromAppBundle(FlatpakResource *resource)
{
    g_autoptr(FlatpakRef) ref = nullptr;
    g_autoptr(GError) localError = nullptr;
    AppStream::Bundle bundle = resource->appstreamComponent().bundle(AppStream::Bundle::KindFlatpak);

    // Get arch/branch/commit/name from FlatpakRef
    if (!bundle.isEmpty()) {
        ref = flatpak_ref_parse(bundle.id().toUtf8().constData(), &localError);
        if (!ref) {
            qWarning() << "Failed to parse" << bundle.id() << localError->message;
            return false;
        } else {
            resource->updateFromRef(ref);
        }
    }

    return true;
}

class FlatpakRefreshAppstreamMetadataJob : public QThread
{
    Q_OBJECT
public:
    FlatpakRefreshAppstreamMetadataJob(FlatpakInstallation *installation, FlatpakRemote *remote)
        : QThread()
        , m_cancellable(g_cancellable_new())
        , m_installation(installation)
        , m_remote(remote)
    {
        connect(this, &FlatpakRefreshAppstreamMetadataJob::finished, this, &QObject::deleteLater);
    }

    ~FlatpakRefreshAppstreamMetadataJob()
    {
        g_object_unref(m_cancellable);
    }

    void cancel()
    {
        g_cancellable_cancel(m_cancellable);
    }

    void run() override
    {
        g_autoptr(GError) localError = nullptr;

#if FLATPAK_CHECK_VERSION(0,9,4)
        // With Flatpak 0.9.4 we can use flatpak_installation_update_appstream_full_sync() providing progress reporting which we don't use at this moment, but still
        // better to use newer function in case the previous one gets deprecated
        if (!flatpak_installation_update_appstream_full_sync(m_installation, flatpak_remote_get_name(m_remote), nullptr, nullptr, nullptr, nullptr, m_cancellable, &localError)) {
#else
        if (!flatpak_installation_update_appstream_sync(m_installation, flatpak_remote_get_name(m_remote), nullptr, nullptr, m_cancellable, &localError)) {
#endif
            qWarning() << "Failed to refresh appstream metadata for " << flatpak_remote_get_name(m_remote) << ": " << (localError ? localError->message : "<no error>");
            Q_EMIT jobRefreshAppstreamMetadataFailed();
        } else  {
            Q_EMIT jobRefreshAppstreamMetadataFinished(m_installation, m_remote);
        }
    }

Q_SIGNALS:
    void jobRefreshAppstreamMetadataFailed();
    void jobRefreshAppstreamMetadataFinished(FlatpakInstallation *installation, FlatpakRemote *remote);

private:
    GCancellable *m_cancellable;
    FlatpakInstallation *m_installation;
    FlatpakRemote *m_remote;
};

void FlatpakBackend::refreshAppstreamMetadata(FlatpakInstallation *installation, FlatpakRemote *remote)
{
    FlatpakRefreshAppstreamMetadataJob *job = new FlatpakRefreshAppstreamMetadataJob(installation, remote);
    connect(job, &FlatpakRefreshAppstreamMetadataJob::jobRefreshAppstreamMetadataFailed, this, [this] () {
        m_refreshAppstreamMetadataJobs--;
    });
    connect(job, &FlatpakRefreshAppstreamMetadataJob::jobRefreshAppstreamMetadataFinished, this, &FlatpakBackend::integrateRemote);
    job->start();
}

bool FlatpakBackend::setupFlatpakInstallations(GError **error)
{
    if (qEnvironmentVariableIsSet("FLATPAK_TEST_MODE")) {
        const QString path = QStandardPaths::writableLocation(QStandardPaths::TempLocation) + QLatin1String("/discover-flatpak-test");
        qDebug() << "running flatpak backend on test mode" << path;
        g_autoptr(GFile) file = g_file_new_for_path(QFile::encodeName(path).constData());
        m_installations << flatpak_installation_new_for_path(file, true, m_cancellable, error);
        return true;
    }

    GPtrArray *installations = flatpak_get_system_installations(m_cancellable, error);
    if (*error) {
        qWarning() << "Failed to call flatpak_get_system_installations:" << (*error)->message;
    }
    for (uint i = 0; installations && i < installations->len; i++) {
        m_installations << FLATPAK_INSTALLATION(g_ptr_array_index(installations, i));
    }

    auto user = flatpak_installation_new_user(m_cancellable, error);
    if (user) {
        m_installations << user;
    }

    return !m_installations.isEmpty();
}

void FlatpakBackend::updateAppInstalledMetadata(FlatpakInstalledRef *installedRef, FlatpakResource *resource)
{
    // Update the rest
    resource->updateFromRef(FLATPAK_REF(installedRef));
    resource->setInstalledSize(flatpak_installed_ref_get_installed_size(installedRef));
    resource->setOrigin(QString::fromUtf8(flatpak_installed_ref_get_origin(installedRef)));
    if (resource->state() < AbstractResource::Installed)
        resource->setState(AbstractResource::Installed);
}

bool FlatpakBackend::updateAppMetadata(FlatpakInstallation* flatpakInstallation, FlatpakResource *resource)
{
    g_autoptr(GFile) installationPath = nullptr;

    if (resource->type() != FlatpakResource::DesktopApp) {
        return true;
    }

    installationPath = flatpak_installation_get_path(flatpakInstallation);
    const QString path = QString::fromUtf8(g_file_get_path(installationPath)) + QStringLiteral("/app/%1/%2/%3/active/metadata").arg(resource->flatpakName()).arg(resource->arch()).arg(resource->branch());

    if (QFile::exists(path)) {
        return updateAppMetadata(resource, path);
    } else {
        auto fw = new QFutureWatcher<QByteArray>(this);
        fw->setFuture(QtConcurrent::run(&m_threadPool, &FlatpakRunnables::fetchMetadata, flatpakInstallation, resource));
        connect(fw, &QFutureWatcher<QByteArray>::finished, this, [this, flatpakInstallation, resource, fw]() {
            const auto metadata = fw->result();
            if (!metadata.isEmpty())
                onFetchMetadataFinished(flatpakInstallation, resource, metadata);
            fw->deleteLater();
        });

        // Return false to indicate we cannot continue (right now used only in updateAppSize())
        return false;
    }
}

void FlatpakBackend::onFetchMetadataFinished(FlatpakInstallation *flatpakInstallation, FlatpakResource *resource, const QByteArray &metadata)
{
    updateAppMetadata(resource, metadata);

    // Right now we attempt to update metadata for calculating the size so call updateSizeFromRemote()
    // as it's what we want. In future if there are other reason to update metadata we will need to somehow
    // distinguish betwen these calls
    updateAppSizeFromRemote(flatpakInstallation, resource);
}

bool FlatpakBackend::updateAppMetadata(FlatpakResource *resource, const QString &path)
{
    // Parse the temporary file
    QSettings setting(path, QSettings::NativeFormat);
    setting.beginGroup(QLatin1String("Application"));
    // Set the runtime in form of name/arch/version which can be later easily parsed
    resource->setRuntime(setting.value(QLatin1String("runtime")).toString());
    // TODO get more information?
    return true;
}

bool FlatpakBackend::updateAppMetadata(FlatpakResource *resource, const QByteArray &data)
{
    // Save the content to temporary file
    QTemporaryFile tempFile;
    tempFile.setAutoRemove(false);
    if (!tempFile.open()) {
        qWarning() << "Failed to get metadata file";
        return false;
    }

    tempFile.write(data);
    tempFile.close();

    updateAppMetadata(resource, tempFile.fileName());

    tempFile.remove();

    return true;
}

bool FlatpakBackend::updateAppSize(FlatpakInstallation *flatpakInstallation, FlatpakResource *resource)
{
    // Check if the size is already set, we should also distiguish between download and installed size,
    // right now it doesn't matter whether we get size for installed or not installed app, but if we
    // start making difference then for not installed app check download and install size separately

    if (resource->state() == AbstractResource::Installed) {
        // The size appears to be already set (from updateAppInstalledMetadata() apparently)
        if (resource->installedSize() > 0) {
            return true;
        }
    } else {
        if (resource->installedSize() > 0 && resource->downloadSize() > 0) {
            return true;
        }
    }

    // Check if we know the needed runtime which is needed for calculating the size
    if (resource->runtime().isEmpty()) {
        if (!updateAppMetadata(flatpakInstallation, resource)) {
            return false;
        }
    }

    return updateAppSizeFromRemote(flatpakInstallation, resource);
}

bool FlatpakBackend::updateAppSizeFromRemote(FlatpakInstallation *flatpakInstallation, FlatpakResource *resource)
{
    // Calculate the runtime size
    if (resource->state() == AbstractResource::None && resource->type() == FlatpakResource::DesktopApp) {
        auto runtime = getRuntimeForApp(resource);
        if (runtime) {
            // Re-check runtime state if case a new one was created
            updateAppState(flatpakInstallation, runtime);

            if (!runtime->isInstalled()) {
                if (!updateAppSize(flatpakInstallation, runtime)) {
                    qWarning() << "Failed to get runtime size needed for total size of" << resource->name();
                    return false;
                }
                // Set required download size to include runtime size even now, in case we fail to
                // get the app size (e.g. when installing bundles where download size is 0)
                resource->setDownloadSize(runtime->downloadSize());
            }
        }
    }

    if (resource->state() == AbstractResource::Installed) {
        g_autoptr(FlatpakInstalledRef) ref = nullptr;
        ref = getInstalledRefForApp(flatpakInstallation, resource);
        if (!ref) {
            qWarning() << "Failed to get installed size of" << resource->name();
            return false;
        }
        resource->setInstalledSize(flatpak_installed_ref_get_installed_size(ref));
    } else {
        if (resource->origin().isEmpty()) {
            qWarning() << "Failed to get size of" << resource->name() << " because of missing origin";
            return false;
        }

        auto futureWatcher = new QFutureWatcher<FlatpakRunnables::SizeInformation>(this);
        futureWatcher->setFuture(QtConcurrent::run(&m_threadPool, &FlatpakRunnables::fetchFlatpakSize, flatpakInstallation, resource));
        connect(futureWatcher, &QFutureWatcher<FlatpakRunnables::SizeInformation>::finished, this, [this, resource, futureWatcher]() {
            auto value = futureWatcher->result();
            if (value.valid) {
                onFetchSizeFinished(resource, value.downloadSize, value.installedSize);
            } else {
                resource->setPropertyState(FlatpakResource::DownloadSize, FlatpakResource::UnknownOrFailed);
                resource->setPropertyState(FlatpakResource::InstalledSize, FlatpakResource::UnknownOrFailed);
            }
            futureWatcher->deleteLater();
        });
    }

    return true;
}

void FlatpakBackend::onFetchSizeFinished(FlatpakResource *resource, guint64 downloadSize, guint64 installedSize)
{
    FlatpakResource *runtime = nullptr;
    if (resource->state() == AbstractResource::None && resource->type() == FlatpakResource::DesktopApp) {
        runtime = getRuntimeForApp(resource);
    }

    if (runtime && !runtime->isInstalled()) {
        resource->setDownloadSize(runtime->downloadSize() + downloadSize);
        resource->setInstalledSize(installedSize);
    } else {
        resource->setDownloadSize(downloadSize);
        resource->setInstalledSize(installedSize);
    }
}

void FlatpakBackend::updateAppState(FlatpakInstallation *flatpakInstallation, FlatpakResource *resource)
{
    FlatpakInstalledRef *ref = getInstalledRefForApp(flatpakInstallation, resource);
    if (ref) {
        // If the app is installed, we can set information about commit, arch etc.
        updateAppInstalledMetadata(ref, resource);
    } else {
        // TODO check if the app is actuall still available
        resource->setState(AbstractResource::None);
    }
}

void FlatpakBackend::acquireFetching(bool f)
{
    if (f)
        m_isFetching++;
    else
        m_isFetching--;

    if ((!f && m_isFetching==0) || (f && m_isFetching==1)) {
        emit fetchingChanged();
    }

    if (m_isFetching==0)
        Q_EMIT initialized();
}

int FlatpakBackend::updatesCount() const
{
    return m_updater->updatesCount();
}

bool FlatpakBackend::flatpakResourceLessThan(AbstractResource* l, AbstractResource* r)
{
    return (l->isInstalled() != r->isInstalled()) ? l->isInstalled()
         : (l->origin() != r->origin()) ? m_sources->originIndex(l->origin()) < m_sources->originIndex(r->origin())
         : l < r;
}

ResultsStream * FlatpakBackend::search(const AbstractResourcesBackend::Filters &filter)
{
    if (filter.resourceUrl.fileName().endsWith(QLatin1String(".flatpakrepo")) || filter.resourceUrl.fileName().endsWith(QLatin1String(".flatpakref"))) {
        auto stream = new ResultsStream(QStringLiteral("FlatpakStream-http-")+filter.resourceUrl.fileName());

        FlatpakFetchRemoteResourceJob *fetchResourceJob = new FlatpakFetchRemoteResourceJob(filter.resourceUrl, this);
        connect(fetchResourceJob, &FlatpakFetchRemoteResourceJob::jobFinished, this, [fetchResourceJob, stream] (bool success, FlatpakResource *resource) {
            if (success) {
                stream->resourcesFound({resource});
            }
            stream->finish();
            fetchResourceJob->deleteLater();
        });
        fetchResourceJob->start();

        return stream;
    } else if(filter.resourceUrl.scheme() == QLatin1String("appstream")) {
        return findResourceByPackageName(filter.resourceUrl);
    } else if (!filter.resourceUrl.isEmpty() || !filter.extends.isEmpty())
        return new ResultsStream(QStringLiteral("FlatpakStream-void"), {});

    QVector<AbstractResource*> ret;
    foreach(AbstractResource* r, m_resources) {
        if (r->isTechnical() && filter.state != AbstractResource::Upgradeable) {
            continue;
        }

        if (r->state() < filter.state)
            continue;

        if (filter.search.isEmpty() || r->name().contains(filter.search, Qt::CaseInsensitive) || r->comment().contains(filter.search, Qt::CaseInsensitive)) {
            ret += r;
        }
    }
    auto f = [this](AbstractResource* l, AbstractResource* r) { return flatpakResourceLessThan(l,r); };
    std::sort(ret.begin(), ret.end(), f);
    return new ResultsStream(QStringLiteral("FlatpakStream"), ret);
}

ResultsStream * FlatpakBackend::findResourceByPackageName(const QUrl &url)
{
    if (url.scheme() == QLatin1String("appstream")) {
        if (url.host().isEmpty())
            passiveMessage(i18n("Malformed appstream url '%1'", url.toDisplayString()));
        else {
            auto stream = new ResultsStream(QStringLiteral("FlatpakStream"));
            auto f = [this, stream, url] () {
                QVector<AbstractResource*> resources;
                foreach(FlatpakResource* res, m_resources) {
                    if (QString::compare(res->appstreamId(), url.host(), Qt::CaseInsensitive)==0)
                        resources << res;
                }
                auto f = [this](AbstractResource* l, AbstractResource* r) { return flatpakResourceLessThan(l,r); };
                std::sort(resources.begin(), resources.end(), f);

                QTimer::singleShot(0, stream, [resources, stream] () {
                    if (!resources.isEmpty())
                        Q_EMIT stream->resourcesFound(resources);
                    stream->finish();
                });
            };

            if (isFetching()) {
                connect(this, &FlatpakBackend::initialized, stream, f);
            } else {
                f();
            }
<<<<<<< HEAD
            auto f = [this](AbstractResource* l, AbstractResource* r) { return flatpakResourceLessThan(l,r); };
            std::sort(resources.begin(), resources.end(), f);
=======

            return stream;
>>>>>>> 92546432
        }
    }
    return new ResultsStream(QStringLiteral("FlatpakStream-packageName-void"), {});
}

AbstractBackendUpdater * FlatpakBackend::backendUpdater() const
{
    return m_updater;
}

AbstractReviewsBackend * FlatpakBackend::reviewsBackend() const
{
    return m_reviews.data();
}

Transaction* FlatpakBackend::installApplication(AbstractResource *app, const AddonList &addons)
{
    Q_UNUSED(addons);

    FlatpakResource *resource = qobject_cast<FlatpakResource*>(app);

    if (resource->type() == FlatpakResource::Source) {
        // Let source backend handle this
        FlatpakRemote *remote = m_sources->installSource(resource);
        if (remote) {
            resource->setState(AbstractResource::Installed);
            m_refreshAppstreamMetadataJobs++;
            // Make sure we update appstream metadata first
            // FIXME we have to let flatpak to return the remote as the one created by FlatpakSourcesBackend will not have appstream directory
            refreshAppstreamMetadata(preferredInstallation(), flatpak_installation_get_remote_by_name(preferredInstallation(), flatpak_remote_get_name(remote), nullptr, nullptr));
        }
        return nullptr;
    }

    FlatpakTransaction *transaction = nullptr;
    FlatpakInstallation *installation = resource->installation();

    if (resource->propertyState(FlatpakResource::RequiredRuntime) == FlatpakResource::NotKnownYet && resource->type() == FlatpakResource::DesktopApp) {
        transaction = new FlatpakTransaction(resource, Transaction::InstallRole, true);
        connect(resource, &FlatpakResource::propertyStateChanged, [resource, transaction, this] (FlatpakResource::PropertyKind kind, FlatpakResource::PropertyState state) {
            if (kind != FlatpakResource::RequiredRuntime) {
                return;
            }

            if (state == FlatpakResource::AlreadyKnown) {
                FlatpakResource *runtime = getRuntimeForApp(resource);
                if (runtime && !runtime->isInstalled()) {
                    transaction->setRuntime(runtime);
                }
            }
            transaction->start();
        });
    } else {
        FlatpakResource *runtime = getRuntimeForApp(resource);
        if (runtime && !runtime->isInstalled()) {
            transaction = new FlatpakTransaction(resource, runtime, Transaction::InstallRole);
        } else {
            transaction = new FlatpakTransaction(resource, Transaction::InstallRole);
        }
    }

    connect(transaction, &FlatpakTransaction::statusChanged, [this, installation, resource] (Transaction::Status status) {
        if (status == Transaction::Status::DoneStatus) {
            updateAppState(installation, resource);
        }
    });
    return transaction;
}

Transaction* FlatpakBackend::installApplication(AbstractResource *app)
{
    return installApplication(app, {});
}

Transaction* FlatpakBackend::removeApplication(AbstractResource *app)
{
    FlatpakResource *resource = qobject_cast<FlatpakResource*>(app);

    if (resource->type() == FlatpakResource::Source) {
        // Let source backend handle this
        if (m_sources->removeSource(resource->flatpakName())) {
            resource->setState(AbstractResource::None);
        }
        return nullptr;
    }

    FlatpakInstallation *installation = resource->installation();
    FlatpakTransaction *transaction = new FlatpakTransaction(resource, Transaction::RemoveRole);

    connect(transaction, &FlatpakTransaction::statusChanged, [this, installation, resource] (Transaction::Status status) {
        if (status == Transaction::Status::DoneStatus) {
            updateAppSize(installation, resource);
        }
    });
    return transaction;
}

void FlatpakBackend::checkForUpdates()
{
    for (auto installation : qAsConst(m_installations)) {
        // Load local updates, comparing current and latest commit
        loadLocalUpdates(installation);

        // Load updates from remote repositories
        loadRemoteUpdates(installation);
    }
}

AbstractResource * FlatpakBackend::resourceForFile(const QUrl &url)
{
    if (!url.isLocalFile()) {
        return nullptr;
    }

    FlatpakResource *resource = nullptr;
    if (url.path().endsWith(QLatin1String(".flatpak"))) {
        resource = addAppFromFlatpakBundle(url);
    } else if (url.path().endsWith(QLatin1String(".flatpakref"))) {
        resource = addAppFromFlatpakRef(url);
    } else if (url.path().endsWith(QLatin1String(".flatpakrepo"))) {
        resource = addSourceFromFlatpakRepo(url);
    }

    return resource;
}

QString FlatpakBackend::displayName() const
{
    return QStringLiteral("Flatpak");
}

#include "FlatpakBackend.moc"<|MERGE_RESOLUTION|>--- conflicted
+++ resolved
@@ -1152,13 +1152,8 @@
             } else {
                 f();
             }
-<<<<<<< HEAD
-            auto f = [this](AbstractResource* l, AbstractResource* r) { return flatpakResourceLessThan(l,r); };
-            std::sort(resources.begin(), resources.end(), f);
-=======
 
             return stream;
->>>>>>> 92546432
         }
     }
     return new ResultsStream(QStringLiteral("FlatpakStream-packageName-void"), {});
