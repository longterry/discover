--- conflicted
+++ resolved
@@ -423,9 +423,6 @@
 
 int PackageKitBackend::updatesCount() const
 {
-<<<<<<< HEAD
-    return m_updatesPackageId.count();
-=======
     int ret = 0;
     QSet<QString> packages;
     for(auto res: upgradeablePackages()) {
@@ -437,7 +434,6 @@
         ret += 1;
     }
     return ret;
->>>>>>> 67410504
 }
 
 Transaction* PackageKitBackend::installApplication(AbstractResource* app, const AddonList& addons)
