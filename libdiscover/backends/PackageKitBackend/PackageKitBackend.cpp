/***************************************************************************
 *   Copyright © 2012 Aleix Pol Gonzalez <aleixpol@blue-systems.com>       *
 *   Copyright © 2013 Lukas Appelhans <l.appelhans@gmx.de>                 *
 *                                                                         *
 *   This program is free software; you can redistribute it and/or         *
 *   modify it under the terms of the GNU General Public License as        *
 *   published by the Free Software Foundation; either version 2 of        *
 *   the License or (at your option) version 3 or any later version        *
 *   accepted by the membership of KDE e.V. (or its successor approved     *
 *   by the membership of KDE e.V.), which shall act as a proxy            *
 *   defined in Section 14 of version 3 of the license.                    *
 *                                                                         *
 *   This program is distributed in the hope that it will be useful,       *
 *   but WITHOUT ANY WARRANTY; without even the implied warranty of        *
 *   MERCHANTABILITY or FITNESS FOR A PARTICULAR PURPOSE.  See the         *
 *   GNU General Public License for more details.                          *
 *                                                                         *
 *   You should have received a copy of the GNU General Public License     *
 *   along with this program.  If not, see <http://www.gnu.org/licenses/>. *
 ***************************************************************************/

#include "PackageKitBackend.h"
#include "PackageKitSourcesBackend.h"
#include "PackageKitResource.h"
#include "PackageKitUpdater.h"
#include "AppPackageKitResource.h"
#include "PKTransaction.h"
#include "LocalFilePKResource.h"
#include "TransactionSet.h"
#include <resources/AbstractResource.h>
#include <resources/StandardBackendUpdater.h>
#include <resources/SourcesModel.h>
#include <appstream/OdrsReviewsBackend.h>
#include <appstream/AppStreamIntegration.h>

#include <QProcess>
#include <QStringList>
#include <QDebug>
#include <QTimer>
#include <QStandardPaths>
#include <QFile>

#include <PackageKit/Transaction>
#include <PackageKit/Daemon>
#include <PackageKit/Details>

#include <KLocalizedString>
#include <QAction>
#include <QMimeDatabase>

#include "utils.h"
#include "config-paths.h"

DISCOVER_BACKEND_PLUGIN(PackageKitBackend)

QString PackageKitBackend::locateService(const QString &filename)
{
    return QStandardPaths::locate(QStandardPaths::GenericDataLocation, QStringLiteral("applications/")+filename);
}

PackageKitBackend::PackageKitBackend(QObject* parent)
    : AbstractResourcesBackend(parent)
    , m_updater(new PackageKitUpdater(this))
    , m_refresher(nullptr)
    , m_isFetching(0)
    , m_reviews(AppStreamIntegration::global()->reviews())
{
    QTimer* t = new QTimer(this);
    connect(t, &QTimer::timeout, this, &PackageKitBackend::refreshDatabase);
    t->setInterval(60 * 60 * 1000);
    t->setSingleShot(false);
    t->start();

    m_delayedDetailsFetch.setSingleShot(true);
    m_delayedDetailsFetch.setInterval(0);
    connect(&m_delayedDetailsFetch, &QTimer::timeout, this, &PackageKitBackend::performDetailsFetch);

    connect(PackageKit::Daemon::global(), &PackageKit::Daemon::updatesChanged, this, &PackageKitBackend::fetchUpdates);
    connect(PackageKit::Daemon::global(), &PackageKit::Daemon::isRunningChanged, this, &PackageKitBackend::checkDaemonRunning);
    connect(m_reviews.data(), &OdrsReviewsBackend::ratingsReady, this, &AbstractResourcesBackend::emitRatingsReady);

    SourcesModel::global()->addSourcesBackend(new PackageKitSourcesBackend(this));

    QString error;
    const bool b = m_appdata.load(&error);
    reloadPackageList();

    if (!b && m_packages.packages.isEmpty()) {
        qWarning() << "Could not open the AppStream metadata pool" << error;

        QTimer::singleShot(0, this, [this]() {
            Q_EMIT passiveMessage(i18n("Please make sure that Appstream is properly set up on your system"));
        });
    }
}

PackageKitBackend::~PackageKitBackend() = default;

bool PackageKitBackend::isFetching() const
{
    return m_isFetching;
}

void PackageKitBackend::acquireFetching(bool f)
{
    if (f)
        m_isFetching++;
    else
        m_isFetching--;

    if ((!f && m_isFetching==0) || (f && m_isFetching==1)) {
        emit fetchingChanged();
    }
    Q_ASSERT(m_isFetching>=0);
}

void PackageKitBackend::reloadPackageList()
{
    acquireFetching(true);
    if (m_refresher) {
        disconnect(m_refresher.data(), &PackageKit::Transaction::finished, this, &PackageKitBackend::reloadPackageList);
    }

    const auto components = m_appdata.components();
    QStringList neededPackages;
    neededPackages.reserve(components.size());
    foreach(const AppStream::Component& component, components) {
        if (component.kind() == AppStream::Component::KindFirmware)
            continue;

        const auto pkgNames = component.packageNames();
        if (pkgNames.isEmpty()) {
            if (component.kind() == AppStream::Component::KindDesktopApp) {
                const QString file = locateService(component.desktopId());
                if (!file.isEmpty()) {
                    auto trans = PackageKit::Daemon::searchFiles(file);
                    connect(trans, &PackageKit::Transaction::package, this, [trans](PackageKit::Transaction::Info info, const QString &packageID){
                        if (info == PackageKit::Transaction::InfoInstalled)
                            trans->setProperty("installedPackage", packageID);
                    });
                    connect(trans, &PackageKit::Transaction::finished, this, [this, trans, component](PackageKit::Transaction::Exit status) {
                        const auto pkgidVal = trans->property("installedPackage");
                        if (status == PackageKit::Transaction::ExitSuccess && !pkgidVal.isNull()) {
                            const auto pkgid = pkgidVal.toString();
                            acquireFetching(true);
                            auto res = addComponent(component, {PackageKit::Daemon::packageName(pkgid)});
                            res->addPackageId(PackageKit::Transaction::InfoInstalled, pkgid, true);
                            acquireFetching(false);
                        }
                    });
                    continue;
                }
            }

            qDebug() << "no packages for" << component.name();
            continue;
        }
        neededPackages += pkgNames;

        addComponent(component, pkgNames);
    }

    acquireFetching(false);
    neededPackages.removeDuplicates();
    resolvePackages(neededPackages);
}

AppPackageKitResource* PackageKitBackend::addComponent(const AppStream::Component& component, const QStringList& pkgNames)
{
    Q_ASSERT(isFetching());
    Q_ASSERT(!pkgNames.isEmpty());

    const auto res = new AppPackageKitResource(component, pkgNames.at(0), this);
    m_packages.packages[component.id()] = res;
    foreach (const QString& pkg, pkgNames) {
        m_packages.packageToApp[pkg] += component.id();
    }

    foreach (const QString& pkg, component.extends()) {
        m_packages.extendedBy[pkg] += res;
    }
    return res;
}

void PackageKitBackend::clearPackages(const QStringList& packageNames)
{
    const auto resources = resourcesByPackageNames<QVector<AbstractResource*>>(packageNames);
    for(auto res: resources) {
        qobject_cast<PackageKitResource*>(res)->clearPackageIds();
    }
}

void PackageKitBackend::resolvePackages(const QStringList &packageNames)
{
    PackageKit::Transaction * tArch = PackageKit::Daemon::resolve(packageNames, PackageKit::Transaction::FilterArch);
    connect(tArch, &PackageKit::Transaction::package, this, &PackageKitBackend::addPackageArch);
    connect(tArch, &PackageKit::Transaction::errorCode, this, &PackageKitBackend::transactionError);

    PackageKit::Transaction * tNotArch = PackageKit::Daemon::resolve(packageNames, PackageKit::Transaction::FilterNotArch);
    connect(tNotArch, &PackageKit::Transaction::package, this, &PackageKitBackend::addPackageNotArch);
    connect(tNotArch, &PackageKit::Transaction::errorCode, this, &PackageKitBackend::transactionError);

    TransactionSet* merge = new TransactionSet({tArch, tNotArch});
    connect(merge, &TransactionSet::allFinished, this, &PackageKitBackend::getPackagesFinished);
    fetchUpdates();
}

void PackageKitBackend::fetchUpdates()
{
    if (m_updater->isProgressing())
        return;

    PackageKit::Transaction * tUpdates = PackageKit::Daemon::getUpdates();
    connect(tUpdates, &PackageKit::Transaction::finished, this, &PackageKitBackend::getUpdatesFinished);
    connect(tUpdates, &PackageKit::Transaction::package, this, &PackageKitBackend::addPackageToUpdate);
    connect(tUpdates, &PackageKit::Transaction::errorCode, this, &PackageKitBackend::transactionError);
    m_updatesPackageId.clear();
    m_hasSecurityUpdates = false;

    m_updater->setProgressing(true);
}

void PackageKitBackend::addPackageArch(PackageKit::Transaction::Info info, const QString& packageId, const QString& summary)
{
    addPackage(info, packageId, summary, true);
}

void PackageKitBackend::addPackageNotArch(PackageKit::Transaction::Info info, const QString& packageId, const QString& summary)
{
    addPackage(info, packageId, summary, false);
}

void PackageKitBackend::addPackage(PackageKit::Transaction::Info info, const QString &packageId, const QString &summary, bool arch)
{
    const QString packageName = PackageKit::Daemon::packageName(packageId);
    QSet<AbstractResource*> r = resourcesByPackageName(packageName);
    if (r.isEmpty()) {
        auto pk = new PackageKitResource(packageName, summary, this);
        r = { pk };
        m_packagesToAdd.insert(pk);
    }
    foreach(auto res, r)
        static_cast<PackageKitResource*>(res)->addPackageId(info, packageId, arch);
}

void PackageKitBackend::getPackagesFinished()
{
    for(auto it = m_packages.packages.cbegin(); it != m_packages.packages.cend(); ++it) {
        auto pkr = qobject_cast<PackageKitResource*>(it.value());
        if (pkr->packages().isEmpty()) {
//             qWarning() << "Failed to find package for" << it.key();
            m_packagesToDelete += pkr;
        }
    }
    includePackagesToAdd();
}

void PackageKitBackend::includePackagesToAdd()
{
    if (m_packagesToAdd.isEmpty() && m_packagesToDelete.isEmpty())
        return;

    acquireFetching(true);
    foreach(PackageKitResource* res, m_packagesToAdd) {
        m_packages.packages[res->packageName()] = res;
    }
    foreach(PackageKitResource* res, m_packagesToDelete) {
        const auto pkgs = m_packages.packageToApp.value(res->packageName(), {res->packageName()});
        foreach(const auto &pkg, pkgs) {
            auto res = m_packages.packages.take(pkg);
            if (res) {
                emit resourceRemoved(res);
                res->deleteLater();
            }
        }
    }
    m_packagesToAdd.clear();
    m_packagesToDelete.clear();
    acquireFetching(false);
}

void PackageKitBackend::transactionError(PackageKit::Transaction::Error, const QString& message)
{
    qWarning() << "Transaction error: " << message << sender();
    Q_EMIT passiveMessage(message);
}

void PackageKitBackend::packageDetails(const PackageKit::Details& details)
{
    const QSet<AbstractResource*> resources = resourcesByPackageName(PackageKit::Daemon::packageName(details.packageId()));
    if (resources.isEmpty())
        qWarning() << "couldn't find package for" << details.packageId();

    foreach(AbstractResource* res, resources) {
        qobject_cast<PackageKitResource*>(res)->setDetails(details);
    }
}

QSet<AbstractResource*> PackageKitBackend::resourcesByPackageName(const QString& name) const
{
    return resourcesByPackageNames<QSet<AbstractResource*>>({name});
}

template <typename T>
T PackageKitBackend::resourcesByPackageNames(const QStringList &pkgnames) const
{
    T ret;
    ret.reserve(pkgnames.size());
    for(const QString &name : pkgnames) {
        const QStringList names = m_packages.packageToApp.value(name, QStringList(name));
        foreach(const QString& name, names) {
            AbstractResource* res = m_packages.packages.value(name);
            if (res)
                ret += res;
        }
    }
    return ret;
}

void PackageKitBackend::checkForUpdates()
{
    refreshDatabase();
}

void PackageKitBackend::refreshDatabase()
{
    if (!m_refresher) {
        acquireFetching(true);
        m_refresher = PackageKit::Daemon::refreshCache(false);
        connect(m_refresher.data(), &PackageKit::Transaction::errorCode, this, &PackageKitBackend::transactionError);
        connect(m_refresher.data(), &PackageKit::Transaction::finished, this, [this]() {
            reloadPackageList();
            acquireFetching(false);
        });
    } else {
        qWarning() << "already resetting";
    }
}

ResultsStream* PackageKitBackend::search(const AbstractResourcesBackend::Filters& filter)
{
    if (!filter.resourceUrl.isEmpty()) {
        return findResourceByPackageName(filter.resourceUrl);
    } else if (!filter.extends.isEmpty()) {
        const auto ext = kTransform<QVector<AbstractResource*>>(m_packages.extendedBy[filter.extends], [](AppPackageKitResource* a){ return a; });
        return new ResultsStream(QStringLiteral("PackageKitStream-extends"), ext);
    } else if (filter.search.isEmpty()) {
        return new ResultsStream(QStringLiteral("PackageKitStream-all"), kFilter<QVector<AbstractResource*>>(m_packages.packages, [](AbstractResource* res) { return !res->isTechnical(); }));
    } else {
        const QList<AppStream::Component> components = m_appdata.search(filter.search);
        const QStringList ids = kTransform<QStringList>(components, [](const AppStream::Component& comp) { return comp.id(); });
        auto stream = new ResultsStream(QStringLiteral("PackageKitStream-search"));
        if (!ids.isEmpty()) {
            const auto resources = resourcesByPackageNames<QVector<AbstractResource*>>(ids);
            QTimer::singleShot(0, this, [stream, resources] () {
                stream->resourcesFound(resources);
            });
        }

        PackageKit::Transaction * tArch = PackageKit::Daemon::resolve(filter.search, PackageKit::Transaction::FilterArch);
        connect(tArch, &PackageKit::Transaction::package, this, &PackageKitBackend::addPackageArch);
        connect(tArch, &PackageKit::Transaction::package, stream, [stream](PackageKit::Transaction::Info /*info*/, const QString &packageId){
            stream->setProperty("packageId", packageId);
        });
        connect(tArch, &PackageKit::Transaction::finished, stream, [stream, ids, this](PackageKit::Transaction::Exit status) {
            getPackagesFinished();
            if (status == PackageKit::Transaction::Exit::ExitSuccess) {
                const auto packageId = stream->property("packageId");
                if (!packageId.isNull()) {
                    const auto res = resourcesByPackageNames<QVector<AbstractResource*>>({PackageKit::Daemon::packageName(packageId.toString())});
                    stream->resourcesFound(kFilter<QVector<AbstractResource*>>(res, [ids](AbstractResource* res){ return !ids.contains(res->appstreamId()); }));
                }
            }
            stream->finish();
        }, Qt::QueuedConnection);
        return stream;
    }
}

ResultsStream * PackageKitBackend::findResourceByPackageName(const QUrl& url)
{
    AbstractResource* pkg = nullptr;
    if (url.scheme() == QLatin1String("appstream")) {
<<<<<<< HEAD
        if (url.host().isEmpty())
            passiveMessage(i18n("Malformed appstream url '%1'", url.toDisplayString()));
        else
            pkg = m_packages.packages.value(url.host());
=======
        static const QMap<QString, QString> deprecatedAppstreamIds = {
            { QStringLiteral("org.kde.krita.desktop"), QStringLiteral("krita.desktop") },
            { QStringLiteral("org.kde.digikam.desktop"), QStringLiteral("digikam.desktop") },
            { QStringLiteral("org.kde.ktorrent.desktop"), QStringLiteral("ktorrent.desktop") },
            { QStringLiteral("org.kde.gcompris.desktop"), QStringLiteral("gcompris.desktop") },
            { QStringLiteral("org.kde.kmymoney.desktop"), QStringLiteral("kmymoney.desktop") },
            { QStringLiteral("org.kde.kolourpaint.desktop"), QStringLiteral("kolourpaint.desktop") },
            { QStringLiteral("org.blender.blender.desktop"), QStringLiteral("blender.desktop") },
        };
        
        const auto host = url.host();
        if (host.isEmpty())
            passiveMessage(i18n("Malformed appstream url '%1'", url.toDisplayString()));
        else {
            const auto deprecatedHost = deprecatedAppstreamIds.value(url.host()); //try this as fallback
            for (auto it = m_packages.packages.constBegin(), itEnd = m_packages.packages.constEnd(); it != itEnd; ++it) {
                if (it.key().compare(host, Qt::CaseInsensitive) == 0 || it.key().compare(deprecatedHost, Qt::CaseInsensitive) == 0) {
                    pkg = it.value();
                    break;
                }
            }
            if (!pkg)
                qWarning() << "could not find" << host << deprecatedHost;
        }
>>>>>>> 30575ac7
    }
    return new ResultsStream(QStringLiteral("PackageKitStream-url"), pkg ? QVector<AbstractResource*>{pkg} : QVector<AbstractResource*>{});
}

bool PackageKitBackend::hasSecurityUpdates() const
{
    return m_hasSecurityUpdates;
}

int PackageKitBackend::updatesCount() const
{
    return m_updatesPackageId.count();
}

Transaction* PackageKitBackend::installApplication(AbstractResource* app, const AddonList& addons)
{
    Transaction* t = nullptr;
    if(!addons.addonsToInstall().isEmpty())
    {
        QVector<AbstractResource*> appsToInstall;

        if(!app->isInstalled())
            appsToInstall << app;

        foreach(const QString& toInstall, addons.addonsToInstall()) {
            appsToInstall += m_packages.packages.value(toInstall);
            Q_ASSERT(appsToInstall.last());
        }
        t = new PKTransaction(appsToInstall, Transaction::ChangeAddonsRole);
    }

    if (!addons.addonsToRemove().isEmpty()) {
        QVector<AbstractResource*> appsToRemove = kTransform<QVector<AbstractResource*>>(addons.addonsToRemove(), [this](const QString& toRemove){ return m_packages.packages.value(toRemove); });
        t = new PKTransaction(appsToRemove, Transaction::RemoveRole);
    }

    if (!app->isInstalled())
        t = installApplication(app);

    return t;
}

Transaction* PackageKitBackend::installApplication(AbstractResource* app)
{
    return new PKTransaction({app}, Transaction::InstallRole);
}

Transaction* PackageKitBackend::removeApplication(AbstractResource* app)
{
    Q_ASSERT(!isFetching());
    return new PKTransaction({app}, Transaction::RemoveRole);
}

QSet<AbstractResource*> PackageKitBackend::upgradeablePackages() const
{
    QSet<AbstractResource*> ret;
    ret.reserve(m_updatesPackageId.size());
    Q_FOREACH (const QString& pkgid, m_updatesPackageId) {
        const QString pkgname = PackageKit::Daemon::packageName(pkgid);
        const auto pkgs = resourcesByPackageName(pkgname);
        if (pkgs.isEmpty()) {
            qWarning() << "couldn't find resource for" << pkgid;
        }
        ret.unite(pkgs);
    }
    return ret;
}

void PackageKitBackend::addPackageToUpdate(PackageKit::Transaction::Info info, const QString& packageId, const QString& summary)
{
    if (info == PackageKit::Transaction::InfoBlocked) {
        return;
    }

    if (info == PackageKit::Transaction::InfoSecurity)
        m_hasSecurityUpdates = true;

    m_updatesPackageId += packageId;
    addPackage(info, packageId, summary, true);
}

void PackageKitBackend::getUpdatesFinished(PackageKit::Transaction::Exit, uint)
{
    if (!m_updatesPackageId.isEmpty()) {
        PackageKit::Transaction* transaction = PackageKit::Daemon::getDetails(m_updatesPackageId.toList());
        connect(transaction, &PackageKit::Transaction::details, this, &PackageKitBackend::packageDetails);
        connect(transaction, &PackageKit::Transaction::errorCode, this, &PackageKitBackend::transactionError);
        connect(transaction, &PackageKit::Transaction::finished, this, &PackageKitBackend::getUpdatesDetailsFinished);
    }

    m_updater->setProgressing(false);

    includePackagesToAdd();
    emit updatesCountChanged();
}

void PackageKitBackend::getUpdatesDetailsFinished(PackageKit::Transaction::Exit exit, uint)
{
    if (exit != PackageKit::Transaction::ExitSuccess) {
        qWarning() << "Couldn't figure out the updates on PackageKit backend" << exit;
    }
}

bool PackageKitBackend::isPackageNameUpgradeable(const PackageKitResource* res) const
{
    return !upgradeablePackageId(res).isEmpty();
}

QString PackageKitBackend::upgradeablePackageId(const PackageKitResource* res) const
{
    QString name = res->packageName();
    foreach (const QString& pkgid, m_updatesPackageId) {
        if (PackageKit::Daemon::packageName(pkgid) == name)
            return pkgid;
    }
    return QString();
}

void PackageKitBackend::fetchDetails(const QString& pkgid)
{
    if (!m_delayedDetailsFetch.isActive()) {
        m_delayedDetailsFetch.start();
    }

    m_packageNamesToFetchDetails += pkgid;
}

void PackageKitBackend::performDetailsFetch()
{
    Q_ASSERT(!m_packageNamesToFetchDetails.isEmpty());
    const auto ids = m_packageNamesToFetchDetails.toList();

    PackageKit::Transaction* transaction = PackageKit::Daemon::getDetails(ids);
    connect(transaction, &PackageKit::Transaction::details, this, &PackageKitBackend::packageDetails);
    connect(transaction, &PackageKit::Transaction::errorCode, this, &PackageKitBackend::transactionError);

    QSharedPointer<QMap<QString, int>> packageDependencies(new QMap<QString, int>);
    auto trans = PackageKit::Daemon::installPackages(ids, PackageKit::Transaction::TransactionFlagSimulate);
    connect(trans, &PackageKit::Transaction::errorCode, this, &PackageKitBackend::transactionError);
    connect(trans, &PackageKit::Transaction::package, this, [packageDependencies](PackageKit::Transaction::Info /*info*/, const QString &packageID, const QString &/*summary*/) {
        (*packageDependencies)[packageID] += 1;
    });
    connect(trans, &PackageKit::Transaction::finished, this, [this, packageDependencies](PackageKit::Transaction::Exit /*status*/) {
        auto pkgDeps = (*packageDependencies);

        for (auto it = pkgDeps.constBegin(), itEnd = pkgDeps.constEnd(); it != itEnd; ++it) {
            const auto resources = resourcesByPackageName(PackageKit::Daemon::packageName(it.key()));
            for(auto resource : resources) {
                auto pkres = qobject_cast<PackageKitResource*>(resource);
                pkres->setDependenciesCount(it.value());
            }
        }
    });
}

void PackageKitBackend::checkDaemonRunning()
{
    if (!PackageKit::Daemon::isRunning()) {
        qWarning() << "PackageKit stopped running!";
    }
}

AbstractBackendUpdater* PackageKitBackend::backendUpdater() const
{
    return m_updater;
}

QVector<AppPackageKitResource*> PackageKitBackend::extendedBy(const QString& id) const
{
    return m_packages.extendedBy[id];
}

AbstractReviewsBackend* PackageKitBackend::reviewsBackend() const
{
    return m_reviews.data();
}

AbstractResource * PackageKitBackend::resourceForFile(const QUrl& file)
{
    QMimeDatabase db;
    const auto mime = db.mimeTypeForUrl(file);
    if (    mime.inherits(QLatin1String("application/vnd.debian.binary-package"))
         || mime.inherits(QLatin1String("application/x-rpm"))
         || mime.inherits(QLatin1String("application/x-tar"))
         || mime.inherits(QLatin1String("application/x-xz-compressed-tar"))
    ) {
        return new LocalFilePKResource(file, this);
    }
    return nullptr;
}

static QString readDistroName()
{
    const QStringList osreleasenames = (QStringList() << QStringLiteral("/etc/os-release")
                                                      << QStringLiteral("/usr/lib/os-release"));
    foreach (QString osrelease, osreleasenames)
    {
        QFile file(osrelease);
        if (file.open(QIODevice::ReadOnly | QIODevice::Text))
        {
            QByteArray line;
            while (!file.atEnd()) {
                line = file.readLine().trimmed();
                if (line.startsWith("NAME=")) {
                    auto output = line.right(line.length()-5);
                    output = output.replace('\"',"");
                    return QString::fromLocal8Bit(output);
                }
            }
        }
    }

    QProcess process;
    process.setEnvironment({QStringLiteral("LC_ALL=C")});
    process.start(QStringLiteral("lsb_release"), {QStringLiteral("-sd")});
    process.waitForFinished();
    auto output = process.readAll().trimmed();
    if (output.startsWith('\"') && output.endsWith('\"'))
        output = output.mid(1, output.length()-2);
    return QString::fromLocal8Bit(output);
}

QString PackageKitBackend::displayName() const
{
    static const QString distro = readDistroName();
    return distro;
}

#include "PackageKitBackend.moc"<|MERGE_RESOLUTION|>--- conflicted
+++ resolved
@@ -380,13 +380,9 @@
 ResultsStream * PackageKitBackend::findResourceByPackageName(const QUrl& url)
 {
     AbstractResource* pkg = nullptr;
-    if (url.scheme() == QLatin1String("appstream")) {
-<<<<<<< HEAD
-        if (url.host().isEmpty())
-            passiveMessage(i18n("Malformed appstream url '%1'", url.toDisplayString()));
-        else
-            pkg = m_packages.packages.value(url.host());
-=======
+    if (url.host().isEmpty())
+        passiveMessage(i18n("Malformed appstream url '%1'", url.toDisplayString()));
+    else if (url.scheme() == QLatin1String("appstream")) {
         static const QMap<QString, QString> deprecatedAppstreamIds = {
             { QStringLiteral("org.kde.krita.desktop"), QStringLiteral("krita.desktop") },
             { QStringLiteral("org.kde.digikam.desktop"), QStringLiteral("digikam.desktop") },
@@ -411,7 +407,6 @@
             if (!pkg)
                 qWarning() << "could not find" << host << deprecatedHost;
         }
->>>>>>> 30575ac7
     }
     return new ResultsStream(QStringLiteral("PackageKitStream-url"), pkg ? QVector<AbstractResource*>{pkg} : QVector<AbstractResource*>{});
 }
