--- conflicted
+++ resolved
@@ -169,12 +169,7 @@
     if (cancel)
         TransactionModel::global()->cancelTransaction(this);
     else
-<<<<<<< HEAD
         TransactionModel::global()->removeTransaction(this);
-    backend->fetchUpdates();
-=======
-        backend->removeTransaction(this);
->>>>>>> aacc4673
 }
 
 void PKTransaction::proceed()
