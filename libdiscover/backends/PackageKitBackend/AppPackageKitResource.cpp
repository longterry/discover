--- conflicted
+++ resolved
@@ -19,22 +19,10 @@
  ***************************************************************************/
 
 #include "AppPackageKitResource.h"
-<<<<<<< HEAD
 #include <AppStreamQt/screenshot.h>
 #include <AppStreamQt/icon.h>
 #include <AppStreamQt/image.h>
 #include <AppStreamQt/release.h>
-=======
-#ifdef NEWAPPSTREAM
-#include <AppStreamQt/icon.h>
-#include <AppStreamQt/screenshot.h>
-#include <AppStreamQt/image.h>
-#else
-#include <AppstreamQt/screenshot.h>
-#include <AppstreamQt/image.h>
-#endif
-// #include <AppstreamQt/release.h>
->>>>>>> 1343fee0
 #include <KLocalizedString>
 #include <KToolInvocation>
 #include <QIcon>
@@ -65,11 +53,6 @@
 QVariant AppPackageKitResource::icon() const
 {
     QIcon ret;
-<<<<<<< HEAD
-    const auto icons = m_appdata.icons();
-    if (icons.isEmpty()) {
-=======
-#ifdef NEWAPPSTREAM
     const auto icons = m_appdata.icons();
     if (icons.isEmpty()) {
         ret = QIcon::fromTheme(QStringLiteral("package-x-generic"));
@@ -85,33 +68,6 @@
                 break;
         }
     }
-#else
-    const auto icons = m_appdata.iconUrls();
-    if (icons.isEmpty())
-        return m_appdata.name();
-    else {
-        for (auto it = icons.constBegin(), itEnd = icons.constEnd(); it!=itEnd; ++it) {
-            if (it->isLocalFile())
-                ret.addFile(it->toLocalFile(), it.key());
-        }
-    }
-
-    if (ret.isNull()) {
->>>>>>> 1343fee0
-        ret = QIcon::fromTheme(QStringLiteral("package-x-generic"));
-    } else foreach(const AppStream::Icon &icon, icons) {
-        switch(icon.kind()) {
-            case AppStream::Icon::KindLocal:
-                ret.addFile(icon.url().toLocalFile(), icon.size());
-                break;
-            case AppStream::Icon::KindCached:
-                ret.addFile(icon.url().toLocalFile(), icon.size());
-                break;
-            default:
-                break;
-        }
-    }
-#endif
     return ret;
 }
 
@@ -123,7 +79,7 @@
 
 QStringList AppPackageKitResource::mimetypes() const
 {
-    return findProvides(AppStream::Provided::KindMimetype);
+    return m_appdata.provided(AppStream::Provided::KindMimetype).items();
 }
 
 QStringList AppPackageKitResource::categories()
@@ -150,15 +106,7 @@
 
 QUrl AppPackageKitResource::homepage()
 {
-<<<<<<< HEAD
     return m_appdata.url(AppStream::Component::UrlKindHomepage);
-=======
-#ifdef NEWAPPSTREAM
-    return m_appdata.url(Appstream::Component::UrlKindHomepage);
-#else
-    return m_appdata.urls().value(Appstream::Component::UrlKindHomepage);
-#endif
->>>>>>> 1343fee0
 }
 
 bool AppPackageKitResource::isTechnical() const
@@ -168,7 +116,7 @@
 
 QStringList AppPackageKitResource::executables() const
 {
-    return findProvides(AppStream::Provided::KindBinary);
+    return m_appdata.provided(AppStream::Provided::KindBinary).items();
 }
 
 void AppPackageKitResource::invokeApplication() const
@@ -203,49 +151,21 @@
 
 QUrl AppPackageKitResource::screenshotUrl()
 {
-<<<<<<< HEAD
     return screenshot(m_appdata, AppStream::Image::KindSource);
-
-=======
-#ifdef NEWAPPSTREAM
-    return screenshot(m_appdata, Appstream::Image::KindSource);
-#else
-    return screenshot(m_appdata, Appstream::Image::Plain);
-#endif
->>>>>>> 1343fee0
 }
 
 QUrl AppPackageKitResource::thumbnailUrl()
 {
-<<<<<<< HEAD
     return screenshot(m_appdata, AppStream::Image::KindThumbnail);
-=======
-#ifdef NEWAPPSTREAM
-    return screenshot(m_appdata, Appstream::Image::KindThumbnail);
-#else
-     return screenshot(m_appdata, Appstream::Image::Thumbnail);
-#endif
->>>>>>> 1343fee0
 }
 
 void AppPackageKitResource::fetchScreenshots()
 {
     QList<QUrl> thumbnails, screenshots;
 
-<<<<<<< HEAD
     Q_FOREACH (const AppStream::Screenshot &s, m_appdata.screenshots()) {
         const QUrl thumbnail = imageOfKind(s.images(), AppStream::Image::KindThumbnail);
         const QUrl plain = imageOfKind(s.images(), AppStream::Image::KindSource);
-=======
-    Q_FOREACH (const Appstream::Screenshot &s, m_appdata.screenshots()) {
-#ifdef NEWAPPSTREAM
-        const QUrl thumbnail = imageOfKind(s.images(), Appstream::Image::KindThumbnail);
-        const QUrl plain = imageOfKind(s.images(), Appstream::Image::KindSource);
-#else
-         const QUrl thumbnail = imageOfKind(s.images(), Appstream::Image::Thumbnail);
-         const QUrl plain = imageOfKind(s.images(), Appstream::Image::Plain);
-#endif
->>>>>>> 1343fee0
         if (plain.isEmpty())
             qWarning() << "invalid screenshot for" << name();
 
@@ -259,19 +179,6 @@
 bool AppPackageKitResource::canExecute() const
 {
     return !executables().isEmpty();
-}
-
-QStringList AppPackageKitResource::findProvides(AppStream::Provided::Kind kind) const
-{
-#ifdef NEWAPPSTREAM
-    return m_appdata.provided(kind).items();
-#else
-    QStringList ret;
-    Q_FOREACH (AppStream::Provided p, m_appdata.provided())
-        if (p.kind() == kind)
-            ret += p.items();
-    return ret;
-#endif
 }
 
 QStringList AppPackageKitResource::allPackageNames() const
