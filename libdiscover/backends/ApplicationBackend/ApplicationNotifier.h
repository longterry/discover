/***************************************************************************
 *   Copyright © 2013 Lukas Appelhans <l.appelhans@gmx.de>                 *
 *                                                                         *
 *   This program is free software; you can redistribute it and/or         *
 *   modify it under the terms of the GNU General Public License as        *
 *   published by the Free Software Foundation; either version 2 of        *
 *   the License or (at your option) version 3 or any later version        *
 *   accepted by the membership of KDE e.V. (or its successor approved     *
 *   by the membership of KDE e.V.), which shall act as a proxy            *
 *   defined in Section 14 of version 3 of the license.                    *
 *                                                                         *
 *   This program is distributed in the hope that it will be useful,       *
 *   but WITHOUT ANY WARRANTY; without even the implied warranty of        *
 *   MERCHANTABILITY or FITNESS FOR A PARTICULAR PURPOSE.  See the         *
 *   GNU General Public License for more details.                          *
 *                                                                         *
 *   You should have received a copy of the GNU General Public License     *
 *   along with this program.  If not, see <http://www.gnu.org/licenses/>. *
 ***************************************************************************/
#ifndef APPLICATIONNOTIFIER_H
#define APPLICATIONNOTIFIER_H

#include <BackendNotifierModule.h>
#include <QVariantList>

class DistUpgradeEvent;
class UpdateEvent;
class QProcess;

class ApplicationNotifier : public BackendNotifierModule
{
    Q_OBJECT
    Q_PLUGIN_METADATA(IID "org.kde.discover.BackendNotifierModule")
    Q_INTERFACES(BackendNotifierModule)
public:
<<<<<<< HEAD
    explicit ApplicationNotifier(QObject* parent = 0);
    virtual ~ApplicationNotifier();
=======
    explicit ApplicationNotifier(QObject* parent = nullptr);
    ~ApplicationNotifier() override;
>>>>>>> 7fb9a969

    bool isSystemUpToDate() const Q_DECL_FINAL;
    uint securityUpdatesCount() Q_DECL_FINAL;
    uint updatesCount() Q_DECL_FINAL;

private Q_SLOTS:
    void checkUpgradeFinished(int exitStatus);
    void distUpgradeEvent();
    void recheckSystemUpdateNeeded() Q_DECL_FINAL;
    void parseUpdateInfo();
    void upgradeActivated();
    void init();

private:
    void setUpdates(int normal, int security);

    QProcess *m_checkerProcess;
    QProcess *m_updateCheckerProcess;
    int m_securityUpdates;
    int m_normalUpdates;
};

#endif<|MERGE_RESOLUTION|>--- conflicted
+++ resolved
@@ -33,13 +33,8 @@
     Q_PLUGIN_METADATA(IID "org.kde.discover.BackendNotifierModule")
     Q_INTERFACES(BackendNotifierModule)
 public:
-<<<<<<< HEAD
-    explicit ApplicationNotifier(QObject* parent = 0);
-    virtual ~ApplicationNotifier();
-=======
     explicit ApplicationNotifier(QObject* parent = nullptr);
     ~ApplicationNotifier() override;
->>>>>>> 7fb9a969
 
     bool isSystemUpToDate() const Q_DECL_FINAL;
     uint securityUpdatesCount() Q_DECL_FINAL;
