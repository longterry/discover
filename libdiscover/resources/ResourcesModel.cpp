/***************************************************************************
 *   Copyright © 2012 Aleix Pol Gonzalez <aleixpol@blue-systems.com>       *
 *                                                                         *
 *   This program is free software; you can redistribute it and/or         *
 *   modify it under the terms of the GNU General Public License as        *
 *   published by the Free Software Foundation; either version 2 of        *
 *   the License or (at your option) version 3 or any later version        *
 *   accepted by the membership of KDE e.V. (or its successor approved     *
 *   by the membership of KDE e.V.), which shall act as a proxy            *
 *   defined in Section 14 of version 3 of the license.                    *
 *                                                                         *
 *   This program is distributed in the hope that it will be useful,       *
 *   but WITHOUT ANY WARRANTY; without even the implied warranty of        *
 *   MERCHANTABILITY or FITNESS FOR A PARTICULAR PURPOSE.  See the         *
 *   GNU General Public License for more details.                          *
 *                                                                         *
 *   You should have received a copy of the GNU General Public License     *
 *   along with this program.  If not, see <http://www.gnu.org/licenses/>. *
 ***************************************************************************/

#include "ResourcesModel.h"

#include "AbstractResource.h"
#include "resources/AbstractResourcesBackend.h"
#include <ReviewsBackend/Rating.h>
#include <ReviewsBackend/AbstractReviewsBackend.h>
#include <Transaction/Transaction.h>
#include <DiscoverBackendsFactory.h>
#include <KActionCollection>
#include "Transaction/TransactionModel.h"
#include "Category/CategoryModel.h"
#include <QDebug>
#include <QCoreApplication>
#include <QThread>
#include <QAction>
#include <QMetaProperty>

ResourcesModel *ResourcesModel::s_self = nullptr;

ResourcesModel *ResourcesModel::global()
{
    if(!s_self)
        s_self = new ResourcesModel;
    return s_self;
}

ResourcesModel::ResourcesModel(QObject* parent, bool load)
    : QAbstractListModel(parent)
    , m_initializingBackends(0)
    , m_actionCollection(nullptr)
    , m_roles(QAbstractItemModel::roleNames().unite({
        { NameRole, "name" },
        { IconRole, "icon" },
        { CommentRole, "comment" },
        { StateRole, "state" },
        { RatingRole, "rating" },
        { RatingPointsRole, "ratingPoints" },
        { RatingCountRole, "ratingCount" },
        { SortableRatingRole, "sortableRating" },
        { ActiveRole, "active" },
        { InstalledRole, "isInstalled" },
        { ApplicationRole, "application" },
        { OriginRole, "origin" },
        { CanUpgrade, "canUpgrade" },
        { PackageNameRole, "packageName" },
        { IsTechnicalRole, "isTechnical" },
        { CategoryRole, "category" },
        { SectionRole, "section" },
        { MimeTypes, "mimetypes" },
        { SizeRole, "size" }
        })
    )
{
    init(load);
    connect(this, &ResourcesModel::allInitialized, this, &ResourcesModel::fetchingChanged);
}

void ResourcesModel::init(bool load)
{
    Q_ASSERT(!s_self);
    Q_ASSERT(QCoreApplication::instance()->thread()==QThread::currentThread());

    connect(TransactionModel::global(), &TransactionModel::transactionAdded, this, &ResourcesModel::resourceChangedByTransaction);
    connect(TransactionModel::global(), &TransactionModel::transactionRemoved, this, &ResourcesModel::resourceChangedByTransaction);
    if(load)
        QMetaObject::invokeMethod(this, "registerAllBackends", Qt::QueuedConnection);
}

ResourcesModel::ResourcesModel(const QString& backendName, QObject* parent)
    : ResourcesModel(parent, false)
{
    s_self = this;
    registerBackendByName(backendName);
}

ResourcesModel::~ResourcesModel()
{
    qDeleteAll(m_backends);
}

QHash<int, QByteArray> ResourcesModel::roleNames() const
{
    return m_roles;
}

void ResourcesModel::addResourcesBackend(AbstractResourcesBackend* backend)
{
    Q_ASSERT(!m_backends.contains(backend));
    if(!backend->isValid()) {
        qWarning() << "Discarding invalid backend" << backend->name();
        CategoryModel::blacklistPlugin(backend->name());
        backend->deleteLater();
        return;
    }

    if(!backend->isFetching()) {
        QVector<AbstractResource*> newResources = backend->allResources();
        int current = rowCount();
        beginInsertRows(QModelIndex(), current, current+newResources.size());
        m_backends += backend;
        m_resources.append(newResources);
        endInsertRows();
        emit updatesCountChanged();
    } else {
        m_initializingBackends++;
        m_backends += backend;
        m_resources.append(QVector<AbstractResource*>());
    }
    if(m_actionCollection)
        backend->integrateActions(m_actionCollection);

    connect(backend, &AbstractResourcesBackend::fetchingChanged, this, &ResourcesModel::callerFetchingChanged);
    connect(backend, &AbstractResourcesBackend::allDataChanged, this, &ResourcesModel::updateCaller);
    connect(backend, &AbstractResourcesBackend::updatesCountChanged, this, &ResourcesModel::updatesCountChanged);
    connect(backend, &AbstractResourcesBackend::searchInvalidated, this, &ResourcesModel::searchInvalidated);

    emit backendsChanged();

    if(m_initializingBackends==0)
        emit allInitialized();
    else
        emit fetchingChanged();
}

AbstractResource* ResourcesModel::resourceAt(int row) const
{
    for (auto it = m_resources.constBegin(); it != m_resources.constEnd(); ++it) {
        if (it->size()<=row)
            row -= it->size();
        else
            return it->at(row);
    }
    return nullptr;
}

QModelIndex ResourcesModel::resourceIndex(AbstractResource* res) const
{
    AbstractResourcesBackend* backend = res->backend();
    int row = 0, backends = m_backends.count();
    for(int i=0; i<backends; i++) {
        if(m_backends[i]!=backend)
            row += m_resources[i].size();
        else {
            Q_ASSERT(!m_backends[i]->isFetching());
            int pos = m_resources[i].indexOf(res);
            Q_ASSERT(pos>=0);
            return index(row+pos);
        }
    }

    return QModelIndex();
}

QVariant ResourcesModel::data(const QModelIndex& index, int role) const
{
    if (!index.isValid()) {
        return QVariant();
    }

    AbstractResource* const resource = resourceAt(index.row());
    switch(role) {
        case ActiveRole:
            return TransactionModel::global()->transactionFromResource(resource) != nullptr;
        case ApplicationRole:
            return qVariantFromValue<QObject*>(resource);
        case RatingPointsRole:
        case RatingRole:
        case RatingCountRole:
        case SortableRatingRole: {
            Rating* const rating = resource->rating();
<<<<<<< HEAD
            return rating ? rating->property(roleNames().value(role).constData()) : -1;
=======
            if (rating)
                return rating->property(roleNames().value(role).constData());
            else {
                const int idx = Rating::staticMetaObject.indexOfProperty(roleNames().value(role).constData());
                QVariant val = QVariant(0);
                val.convert(Rating::staticMetaObject.property(idx).type());
                return val;
            }
>>>>>>> 3d634a93
        }
        case Qt::DecorationRole:
        case Qt::DisplayRole:
        case Qt::StatusTipRole:
        case Qt::ToolTipRole:
            return QVariant();
        default: {
            QByteArray roleText = roleNames().value(role);
            const QMetaObject* m = resource->metaObject();
            int propidx = roleText.isEmpty() ? -1 : m->indexOfProperty(roleText.constData());

            if(Q_UNLIKELY(propidx < 0)) {
                qDebug() << "unknown role:" << role << roleText;
                return QVariant();
            } else
                return m->property(propidx).read(resource);
        }
    }
}

int ResourcesModel::rowCount(const QModelIndex& parent) const
{
    if(parent.isValid())
        return 0; // Not the root element, and children don't have subchildren

    // The root element parents all resources from all backends
    int ret = 0;
    Q_FOREACH (const QVector<AbstractResource*>& resources, m_resources)
        ret += resources.size();

    return ret;
}

int ResourcesModel::rowsBeforeBackend(AbstractResourcesBackend* backend, QVector<QVector<AbstractResource*>>::iterator& backendsResources)
{
    Q_ASSERT(backend);
    int pos = m_backends.indexOf(backend);
    Q_ASSERT(pos>=0);
    backendsResources = m_resources.begin()+pos;

    int before = 0;
    for(auto it = m_resources.constBegin();
        it != m_resources.constEnd() && it != backendsResources;
        ++it)
    {
        before+= it->size();
    }
    return before;
}

void ResourcesModel::cleanBackend(AbstractResourcesBackend* backend)
{
    QVector<QVector<AbstractResource*>>::iterator backendsResources;
    int before = rowsBeforeBackend(backend, backendsResources);

    if (backendsResources->isEmpty()) {
        return;
    }
    
    beginRemoveRows(QModelIndex(), before, before + backendsResources->count() - 1);
    backendsResources->clear();
    endRemoveRows();
}

void ResourcesModel::callerFetchingChanged()
{
    AbstractResourcesBackend* backend = qobject_cast<AbstractResourcesBackend*>(sender());

    if (!backend->isValid()) {
        qWarning() << "Discarding invalid backend" << backend->name();
        cleanBackend(backend);
        int idx = m_backends.indexOf(backend);
        Q_ASSERT(idx>=0);
        m_backends.removeAt(idx);
        m_resources.removeAt(idx);
        CategoryModel::blacklistPlugin(backend->name());
        backend->deleteLater();
        return;
    }

    if(backend->isFetching()) {
        m_initializingBackends++;
        cleanBackend(backend);
        emit fetchingChanged();
    } else {
        resetBackend(backend);

        m_initializingBackends--;
        if(m_initializingBackends==0)
            emit allInitialized();
        else
            emit fetchingChanged();
    }
}

void ResourcesModel::resetBackend(AbstractResourcesBackend* backend)
{
    QVector<AbstractResource*> res = backend->allResources();

    if(!res.isEmpty()) {
        QVector<QVector<AbstractResource*>>::iterator backendsResources;
        int before = rowsBeforeBackend(backend, backendsResources);
        Q_ASSERT(backendsResources->isEmpty());
        
        beginInsertRows(QModelIndex(), before, before+res.size()-1);
        *backendsResources = res;
        endInsertRows();
        emit updatesCountChanged();
    }
}

void ResourcesModel::updateCaller()
{
    AbstractResourcesBackend* backend = qobject_cast<AbstractResourcesBackend*>(sender());
    QVector<QVector<AbstractResource*>>::iterator backendsResources;
    int before = rowsBeforeBackend(backend, backendsResources);
    if (backendsResources->isEmpty())
        return;
    
    emit dataChanged(index(before), index(before+backendsResources->size()-1));
}

QVector< AbstractResourcesBackend* > ResourcesModel::backends() const
{
    return m_backends;
}

AbstractResource* ResourcesModel::resourceByPackageName(const QString& name)
{
    foreach(AbstractResourcesBackend* backend, m_backends)
    {
        AbstractResource* res = backend->resourceByPackageName(name);
        if(res) {
            return res;
        }
    }
    return nullptr;
}

int ResourcesModel::updatesCount() const
{
    int ret = 0;

    foreach(AbstractResourcesBackend* backend, m_backends) {
        ret += backend->updatesCount();
    }

    return ret;
}

void ResourcesModel::installApplication(AbstractResource* app)
{
    Q_ASSERT(!isFetching());
    app->backend()->installApplication(app);
}

void ResourcesModel::installApplication(AbstractResource* app, const AddonList& addons)
{
    Q_ASSERT(!isFetching());
    app->backend()->installApplication(app, addons);
}

void ResourcesModel::removeApplication(AbstractResource* app)
{
    Q_ASSERT(!isFetching());
    app->backend()->removeApplication(app);
}

void ResourcesModel::cancelTransaction(AbstractResource* app)
{
    Q_ASSERT(!isFetching());
    app->backend()->cancelTransaction(app);
}

QMap<int, QVariant> ResourcesModel::itemData(const QModelIndex& index) const
{
    QMap<int, QVariant> ret;
    QHash<int, QByteArray> names = roleNames();
    for (auto it = names.constBegin(); it != names.constEnd(); ++it) {
        ret.insert(it.key(), data(index, it.key()));
    }
    return ret;
}

void ResourcesModel::registerAllBackends()
{
    DiscoverBackendsFactory f;
    QList<AbstractResourcesBackend*> backends = f.allBackends();
    if(m_initializingBackends==0 && backends.isEmpty()) {
        qWarning() << "Couldn't find any backends";
        emit allInitialized();
    } else {
        foreach(AbstractResourcesBackend* b, backends) {
            addResourcesBackend(b);
        }
    }
}

void ResourcesModel::registerBackendByName(const QString& name)
{
    DiscoverBackendsFactory f;
    addResourcesBackend(f.backend(name));
}

void ResourcesModel::integrateActions(KActionCollection* w)
{
    Q_ASSERT(w->thread()==thread());
    m_actionCollection = w;
    setParent(w);
    foreach(AbstractResourcesBackend* b, m_backends) {
        b->integrateActions(w);
    }
}

void ResourcesModel::resourceChangedByTransaction(Transaction* t)
{
    if (!t->resource())
        return;

    Q_ASSERT(!t->resource()->backend()->isFetching());
    QModelIndex idx = resourceIndex(t->resource());
    if(idx.isValid())
        emit dataChanged(idx, idx);
}

bool ResourcesModel::isFetching() const
{
    foreach(AbstractResourcesBackend* b, m_backends) {
        if(b->isFetching())
            return true;
    }
    return false;
}

QList<QAction*> ResourcesModel::messageActions() const
{
    QList<QAction*> ret;
    foreach(AbstractResourcesBackend* b, m_backends) {
        ret += b->messageActions();
    }
    Q_ASSERT(!ret.contains(nullptr));
    return ret;
}

QVariantList ResourcesModel::messageActionsVariant() const
{
    QVariantList ret;
    QList<QAction*> actions = messageActions();
    ret.reserve(actions.count());

    foreach(QAction* action, actions) {
        ret += QVariant::fromValue<QObject*>(action);
    }
    return ret;
}

bool ResourcesModel::isBusy() const
{
    return TransactionModel::global()->rowCount() > 0;
}<|MERGE_RESOLUTION|>--- conflicted
+++ resolved
@@ -188,9 +188,6 @@
         case RatingCountRole:
         case SortableRatingRole: {
             Rating* const rating = resource->rating();
-<<<<<<< HEAD
-            return rating ? rating->property(roleNames().value(role).constData()) : -1;
-=======
             if (rating)
                 return rating->property(roleNames().value(role).constData());
             else {
@@ -199,7 +196,6 @@
                 val.convert(Rating::staticMetaObject.property(idx).type());
                 return val;
             }
->>>>>>> 3d634a93
         }
         case Qt::DecorationRole:
         case Qt::DisplayRole:
