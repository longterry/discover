project(muon)

set(CMAKE_MODULE_PATH "${muon_SOURCE_DIR}/cmake" ${CMAKE_MODULE_PATH})

set(KDE_MIN_VERSION "4.7.0")
find_package(KDE4 ${KDE_MIN_VERSION} REQUIRED)
find_package(QApt QUIET)
find_package(DebconfKDE QUIET)
find_package(QtOAuth REQUIRED)
find_package(QCA2 REQUIRED) #required by QtOAuth
find_package(QJSON REQUIRED)
find_package(LibAttica QUIET)
find_package(BODEGA QUIET)
<<<<<<< HEAD
find_package(AkabeiCore QUIET)
find_package(AkabeiClient QUIET)

=======
find_package(PackageKitQt2 QUIET)
>>>>>>> 7fc0ed4b

include (KDE4Defaults)
include( FindPkgConfig )

if(NOT qjson_LIBRARIES) #hack to compatibilize different qjson finder versions
    set(qjson_LIBRARIES ${QJSON_LIBRARIES})
endif()

set(CMAKE_CXX_FLAGS "${CMAKE_CXX_FLAGS} -std=c++0x")

include_directories(${KDE4_INCLUDES} ${QT_INCLUDES} ${QAPT_INCLUDE_DIR}
                    ${CMAKE_CURRENT_BINARY_DIR} ${QCA2_INCLUDE_DIR}
                    ${QJSON_INCLUDE_DIR}
                    ${CMAKE_SOURCE_DIR}/libmuon ${CMAKE_BINARY_DIR}/libmuon)

add_subdirectory(libmuon)
if(QAPT_FOUND)
    add_subdirectory(libmuonapt)
    add_subdirectory(muon)
    add_subdirectory(installer)
    add_subdirectory(kded)
endif(QAPT_FOUND)
add_subdirectory(updater)
add_subdirectory(discover)
add_subdirectory(exporter)

macro_log_feature(QAPT_FOUND "LibQApt" "Qt wrapper around the libapt-pkg library"
                  "http://www.kde.org" FALSE "" "Required to build the APT backend")
macro_log_feature(LIBATTICA_FOUND "LibAttica" "Qt library that implements the Open Collaboration Services API"
                  "http://www.kde.org" FALSE "" "Required to build the KNewStuff3 backend")
macro_log_feature(BODEGA_FOUND "Bodega" "Library that exposes Bodega resources"
                  "http://www.kde.org" FALSE "" "Required to build the Bodega backend")
<<<<<<< HEAD
macro_log_feature(AKABEICLIENT_FOUND "Akabei" "Library that exposes Akabei resources"
                  "http://www.kde.org" FALSE "" "Required to build the Akabei backend")
=======
macro_log_feature(PACKAGEKITQT2_FOUND "PackageKitQt2" "Library that exposes PackageKit resources"
                  "http://www.packagekit.org" FALSE "" "Required to build the PackageKit backend")
>>>>>>> 7fc0ed4b

macro_display_feature_log()<|MERGE_RESOLUTION|>--- conflicted
+++ resolved
@@ -11,13 +11,9 @@
 find_package(QJSON REQUIRED)
 find_package(LibAttica QUIET)
 find_package(BODEGA QUIET)
-<<<<<<< HEAD
 find_package(AkabeiCore QUIET)
 find_package(AkabeiClient QUIET)
-
-=======
 find_package(PackageKitQt2 QUIET)
->>>>>>> 7fc0ed4b
 
 include (KDE4Defaults)
 include( FindPkgConfig )
@@ -50,12 +46,9 @@
                   "http://www.kde.org" FALSE "" "Required to build the KNewStuff3 backend")
 macro_log_feature(BODEGA_FOUND "Bodega" "Library that exposes Bodega resources"
                   "http://www.kde.org" FALSE "" "Required to build the Bodega backend")
-<<<<<<< HEAD
 macro_log_feature(AKABEICLIENT_FOUND "Akabei" "Library that exposes Akabei resources"
                   "http://www.kde.org" FALSE "" "Required to build the Akabei backend")
-=======
 macro_log_feature(PACKAGEKITQT2_FOUND "PackageKitQt2" "Library that exposes PackageKit resources"
                   "http://www.packagekit.org" FALSE "" "Required to build the PackageKit backend")
->>>>>>> 7fc0ed4b
 
 macro_display_feature_log()