--- conflicted
+++ resolved
@@ -30,12 +30,7 @@
 static const char description[] =
     I18N_NOOP("An application manager");
 
-<<<<<<< HEAD
 static const char version[] = "2.1.65";
-=======
-static const char version[] = "2.1.2";
->>>>>>> a29be0cd
-
 
 int main(int argc, char **argv)
 {
