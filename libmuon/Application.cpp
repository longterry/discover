/***************************************************************************
 *   Copyright © 2010-2011 Jonathan Thomas <echidnaman@kubuntu.org>        *
 *                                                                         *
 *   This program is free software; you can redistribute it and/or         *
 *   modify it under the terms of the GNU General Public License as        *
 *   published by the Free Software Foundation; either version 2 of        *
 *   the License or (at your option) version 3 or any later version        *
 *   accepted by the membership of KDE e.V. (or its successor approved     *
 *   by the membership of KDE e.V.), which shall act as a proxy            *
 *   defined in Section 14 of version 3 of the license.                    *
 *                                                                         *
 *   This program is distributed in the hope that it will be useful,       *
 *   but WITHOUT ANY WARRANTY; without even the implied warranty of        *
 *   MERCHANTABILITY or FITNESS FOR A PARTICULAR PURPOSE.  See the         *
 *   GNU General Public License for more details.                          *
 *                                                                         *
 *   You should have received a copy of the GNU General Public License     *
 *   along with this program.  If not, see <http://www.gnu.org/licenses/>. *
 ***************************************************************************/

#include "Application.h"
#include "resources/PackageState.h"
#include "ApplicationBackend.h"

// Qt includes
#include <QtCore/QFile>
#include <QtCore/QVector>
#include <QtCore/QStringList>
#include <QThread>

// KDE includes
#include <KIconLoader>
#include <KLocale>
#include <KService>
#include <KServiceGroup>
#include <KDebug>
#include <KToolInvocation>
#include <KIO/Job>
#include <KIO/NetAccess>
#include <KStandardDirs>

// QApt includes
#include <LibQApt/Backend>
#include <LibQApt/Config>

//QJSON includes
#include <qjson/parser.h>

//QtZeitgeist includes
#include "HaveQZeitgeist.h"
#ifdef HAVE_QZEITGEIST
#include <QtZeitgeist/DataModel/Event>
#include <QtZeitgeist/DataModel/TimeRange>
#include <QtZeitgeist/Log>
#include <QtZeitgeist/Interpretation>
#include <QtZeitgeist/Manifestation>
#include <QtZeitgeist/QtZeitgeist>
#endif

<<<<<<< HEAD
Application::Application(const QString& fileName, QApt::Backend* backend)
        : AbstractResource(0)
        , m_fileName(fileName)
        , m_backend(backend)
=======
Application::Application(const QString &fileName, QApt::Backend *backend)
        : m_backend(backend)
>>>>>>> e50ac711
        , m_package(0)
        , m_isValid(false)
        , m_isTechnical(false)
        , m_isExtrasApp(false)
        , m_usageCount(-1)
{
    m_data = desktopContents(fileName);
    m_isTechnical = m_data.value("NoDisplay").toLower() == "true" || !m_data.contains("Exec");
    m_packageName = getField("X-AppInstall-Package");
}

Application::Application(QApt::Package* package, QApt::Backend* backend)
        : AbstractResource(0)
        , m_backend(backend)
        , m_package(package)
        , m_isValid(true)
        , m_isTechnical(true)
        , m_isExtrasApp(false)
        , m_usageCount(-1)
{
    m_packageName = m_package->latin1Name().latin1();
    
    if (m_package->architecture() != m_backend->nativeArchitecture())
        m_packageName.append(QByteArray(":") + m_package->architecture().toLatin1());

    if (!m_package->controlField(QLatin1String("Appname")).isEmpty()) {
        m_isExtrasApp = true;
        m_isTechnical = false;
    }
}

Application::~Application()
{
}

QString Application::name()
{
    if (!m_isTechnical)
        return i18n(untranslatedName().toUtf8());

    // Technical packages use the package name, which is untranslatable
    return untranslatedName();
}

QString Application::untranslatedName()
{
    QString name = QString::fromUtf8(getField("Name")).trimmed();
    if (name.isEmpty() && package()) {
        // extras.ubuntu.com packages can have this
        if (m_isExtrasApp)
            name = m_package->controlField(QLatin1String("Appname"));
        else
            name = m_package->latin1Name();
    }

    return name;
}

QString Application::comment()
{
    QString comment = getField("Comment");
    if (comment.isEmpty()) {
        // Sometimes GenericName is used instead of Comment
        comment = getField("GenericName");
        if (comment.isEmpty()) {
            return package()->shortDescription();
        }
    }

    return i18n(comment.toUtf8());
}

QString Application::packageName() const
{
    return m_packageName;
}

QApt::Package *Application::package()
{
    if (!m_package && m_backend) {
        m_package = m_backend->package(packageName());
        emit stateChanged();
    }

    // Packages removed from archive will remain in app-install-data until the
    // next refresh, so we can have valid .desktops with no package
    if (!m_package) {
        m_isValid = false;
    }

    return m_package;
}

QString Application::icon() const
{
    QString icon = getField("Icon");

    if (icon.isEmpty()) {
        icon = QLatin1String("applications-other");
    }

    return icon;
}

QString Application::mimetypes() const
{
    return getField("MimeType");
}

QString Application::menuPath()
{
    QString path;
    QString arrow(QString::fromUtf8(" ➜ "));

    // Take the file name and remove the .desktop ending
    QVector<KService::Ptr> execs = executables();
    if(execs.isEmpty())
        return path;

    KService::Ptr service = execs.first();
    QVector<QPair<QString, QString> > ret;

    if (service) {
        ret = locateApplication(QString(), service->menuId());
    }

    if (!ret.isEmpty()) {
        path.append(QString("<img width=\"16\" heigh=\"16\"src=\"%1\"/>")
                    .arg(KIconLoader::global()->iconPath("kde", KIconLoader::Small)));
        path.append(QString("&nbsp;%1 <img width=\"16\" heigh=\"16\" src=\"%2\"/>&nbsp;%3")
                    .arg(arrow)
                    .arg(KIconLoader::global()->iconPath("applications-other", KIconLoader::Small))
                    .arg(i18n("Applications")));
        for (int i = 0; i < ret.size(); i++) {
            path.append(QString("&nbsp;%1&nbsp;<img width=\"16\" heigh=\"16\" src=\"%2\"/>&nbsp;%3")
                        .arg(arrow)
                        .arg(KIconLoader::global()->iconPath(ret.at(i).second, KIconLoader::Small))
                        .arg(ret.at(i).first));
        }
    }

    return path;
}

QVector<QPair<QString, QString> > Application::locateApplication(const QString &_relPath, const QString &menuId) const
{
    QVector<QPair<QString, QString> > ret;
    KServiceGroup::Ptr root = KServiceGroup::group(_relPath);

    if (!root || !root->isValid()) {
        return ret;
    }

    const KServiceGroup::List list = root->entries(false /* sorted */,
                                                   true /* exclude no display entries */,
                                                   false /* allow separators */);

    for (KServiceGroup::List::ConstIterator it = list.constBegin(); it != list.constEnd(); ++it) {
        const KSycocaEntry::Ptr p = (*it);

        if (p->isType(KST_KService)) {
            const KService::Ptr service = KService::Ptr::staticCast(p);

            if (service->noDisplay()) {
                continue;
            }

            if (service->menuId() == menuId) {
                QPair<QString, QString> pair;
                pair.first  = service->name();
                pair.second = service->icon();
                ret << pair;
                return ret;
            }
        } else if (p->isType(KST_KServiceGroup)) {
            const KServiceGroup::Ptr serviceGroup = KServiceGroup::Ptr::staticCast(p);

            if (serviceGroup->noDisplay() || serviceGroup->childCount() == 0) {
                continue;
            }

            QVector<QPair<QString, QString> > found;
            found = locateApplication(serviceGroup->relPath(), menuId);
            if (!found.isEmpty()) {
                QPair<QString, QString> pair;
                pair.first  = serviceGroup->caption();
                pair.second = serviceGroup->icon();
                ret << pair;
                ret << found;
                return ret;
            }
        } else {
            continue;
        }
    }

    return ret;
}

QString Application::categories()
{
    QString categories = getField("Categories");

    if (categories.isEmpty()) {
        // extras.ubuntu.com packages can have this field
        if (m_isExtrasApp)
            categories = package()->controlField(QLatin1String("Category"));
    }
    return categories;
}

QUrl Application::screenshotUrl(QApt::ScreenshotType type)
{
    return package()->screenshotUrl(type);
}

QString Application::license()
{
    if (package()->component() == "main" ||
        package()->component() == "universe") {
        return i18nc("@info license", "Open Source");
    } else if (package()->component() == "restricted") {
        return i18nc("@info license", "Proprietary");
    } else {
        return i18nc("@info license", "Unknown");
    }
}

QApt::PackageList Application::addons()
{
    QApt::PackageList addons;

    QApt::Package *pkg = package();
    if (!pkg) {
        return addons;
    }

    QStringList tempList;
    // Only add recommends or suggests to the list if they aren't already going to be
    // installed
    if (!m_backend->config()->readEntry("APT::Install-Recommends", true)) {
        tempList << m_package->recommendsList();
    }
    if (!m_backend->config()->readEntry("APT::Install-Suggests", false)) {
        tempList << m_package->suggestsList();
    }
    tempList << m_package->enhancedByList();

    QStringList languagePackages;
    QFile l10nFilterFile("/usr/share/language-selector/data/pkg_depends");

    if (l10nFilterFile.open(QFile::ReadOnly)) {
        QString contents = l10nFilterFile.readAll();

        foreach (const QString &line, contents.split('\n')) {
            if (line.startsWith(QLatin1Char('#'))) {
                continue;
            }
            languagePackages << line.split(':').last();
        }

        languagePackages.removeAll("");
    }

    foreach (const QString &addon, tempList) {
        bool shouldShow = true;
        QApt::Package *package = m_backend->package(addon);

        if (!package || package->section().contains("lib") || addons.contains(package)) {
            continue;
        }

        foreach (const QString &langpack, languagePackages) {
            if (addon.contains(langpack)) {
                shouldShow = false;
                break;
            }
        }

        if (shouldShow) {
            addons << package;
        }
    }

    return addons;
}

QList<PackageState> Application::addonsInformation()
{
    QList<PackageState> ret;
    QApt::PackageList pkgs = addons();
    foreach(QApt::Package* p, pkgs) {
        ret += PackageState(p->name(), p->shortDescription(), p->isInstalled());
    }
    return ret;
}

bool Application::isValid() const
{
    return m_isValid;
}

bool Application::isTechnical() const
{
    return m_isTechnical;
}

QByteArray Application::getField(const QByteArray &field) const
{
    return m_data.value(field);
}

QUrl Application::homepage() const
{
    if(!m_package) return QString();
    return m_package->homepage();
}

QString Application::origin() const
{
    if(!m_package) return QString();
    return m_package->origin();
}

QString Application::longDescription() const
{
    if(!m_package) return QString();
    return m_package->longDescription();
}

QString Application::availableVersion() const
{
    if(!m_package) return QString();
    return m_package->availableVersion();
}

QString Application::installedVersion() const
{
    if(!m_package) return QString();
    return m_package->installedVersion();
}

QString Application::sizeDescription()
{
    if (!isInstalled()) {
        return i18nc("@info app size", "%1 to download, %2 on disk",
                              KGlobal::locale()->formatByteSize(package()->downloadSize()),
                              KGlobal::locale()->formatByteSize(package()->availableInstalledSize()));
    } else {
        return i18nc("@info app size", "%1 on disk",
                              KGlobal::locale()->formatByteSize(package()->currentInstalledSize()));
    }
}

QHash<QByteArray, QByteArray> Application::desktopContents(const QString& filename)
{
    QHash<QByteArray, QByteArray> contents;

    QFile file(filename);
    if (!file.open(QFile::ReadOnly)) {
        return contents;
    }

    while(!file.atEnd()) {
        QByteArray line = file.readLine();
        line.chop(1);
        
        if (line.isEmpty() || line.startsWith('#')) {
            continue;
        }

        // Looking for a group heading.
        m_isValid = m_isValid || (line.startsWith('[') && line.contains(']'));

        int eqpos = line.indexOf('=');

        if (eqpos >= 0) {
            QByteArray aKey = line.left(eqpos);

            if (!contents.contains(aKey)) {
                QByteArray aValue = line.mid(eqpos+1);
                contents[aKey] = aValue;
            }
        }
    }

    return contents;
}

void Application::populateZeitgeistInfo()
{
    m_usageCount = -1;
#ifdef HAVE_QZEITGEIST
    QVector< KService::Ptr > exes = executables();
    if(exes.isEmpty())
        return;

    KService::Ptr service = exes.first();
    if(!service)
        return;

    QString desktopFile = service->path();

    QtZeitgeist::init();

    // Prepare the Zeitgeist query
    QtZeitgeist::DataModel::EventList eventListTemplate;

    QtZeitgeist::DataModel::Event event1;
    event1.setActor("application://" + desktopFile);
    event1.setInterpretation(QtZeitgeist::Interpretation::Event::ZGModifyEvent);
    event1.setManifestation(QtZeitgeist::Manifestation::Event::ZGUserActivity);

    QtZeitgeist::DataModel::Event event2;
    event2.setActor("application://" + desktopFile);
    event2.setInterpretation(QtZeitgeist::Interpretation::Event::ZGCreateEvent);
    event2.setManifestation(QtZeitgeist::Manifestation::Event::ZGUserActivity);

    eventListTemplate << event1 << event2;

    QtZeitgeist::Log log;
    QDBusPendingReply<QtZeitgeist::DataModel::EventIdList> reply = log.findEventIds(QtZeitgeist::DataModel::TimeRange::always(),
                                                                                    eventListTemplate,
                                                                                    QtZeitgeist::Log::Any,
                                                                                    0, QtZeitgeist::Log::MostRecentEvents);
    reply.waitForFinished();

    if (reply.isValid()) {
        m_usageCount = reply.value().size();
    }
#endif // HAVE_QZEITGEIST
}

int Application::usageCount()
{
    if(m_usageCount<0)
        populateZeitgeistInfo();
    return m_usageCount;
}

void Application::clearPackage()
{
    m_package = 0;
}

QVector<KService::Ptr> Application::executables() const
{
    QVector<KService::Ptr> ret;
    foreach (const QString &desktop, m_package->installedFilesList().filter(".desktop")) {
        // we create a new KService because findByDestopPath
        // might fail because the Sycoca database is not up to date yet.
        KService::Ptr service = KService::serviceByStorageId(desktop);
        if (service->isApplication() &&
            !service->noDisplay() &&
            !service->exec().isEmpty())
        {
            ret << service;
        }
    }
    return ret;
}

void Application::emitStateChanged()
{
    emit stateChanged();
}

void Application::invokeApplication() const
{
    QVector< KService::Ptr > execs = executables();
    Q_ASSERT(!execs.isEmpty());
    KToolInvocation::startServiceByDesktopPath(execs.first()->desktopEntryPath());
}

bool Application::canExecute() const
{
    return !executables().isEmpty();
}

QUrl Application::thumbnailUrl()
{
    return screenshotUrl(QApt::Thumbnail);
}

QString Application::section()
{
    return package()->section();
}

int Application::popularityContest() const
{
    return getField("X-AppInstall-Popcon").toInt();
}

AbstractResource::State Application::state()
{
    State ret = None;
    int s = package()->state();
    if(s & QApt::Package::Upgradeable) ret = Upgradeable;
    else if(s & QApt::Package::Installed) ret = Installed;
    
    return ret;
}

void Application::fetchScreenshots()
{
    QString dest = KStandardDirs::locate("tmp", "screenshots."+m_packageName);
    
    //TODO: Make async
    bool done = false;
    bool ret = KIO::NetAccess::download(KUrl("http://screenshots.debian.net/json/package/"+m_packageName), dest, 0);
    if(ret) {
        QFile f(dest);
        f.open(QIODevice::ReadOnly);
        
        QJson::Parser p;
        bool ok;
        QVariantMap values = p.parse(&f, &ok).toMap();
        if(!ok) {
            QVariantList screenshots = values["screenshots"].toList();
            
            QList<QUrl> thumbnailUrls, screenshotUrls;
            foreach(const QVariant& screenshot, screenshots) {
                QVariantMap s = screenshot.toMap();
                thumbnailUrls += s["small_image_url"].toUrl();
                screenshotUrls += s["large_image_url"].toUrl();
            }
            emit screenshotsFetched(thumbnailUrls, screenshotUrls);
            done = true;
        }
    }
    if(!done)
        emit screenshotsFetched(QList<QUrl>() << thumbnailUrl(), QList<QUrl>() << screenshotUrl());
}<|MERGE_RESOLUTION|>--- conflicted
+++ resolved
@@ -57,15 +57,9 @@
 #include <QtZeitgeist/QtZeitgeist>
 #endif
 
-<<<<<<< HEAD
 Application::Application(const QString& fileName, QApt::Backend* backend)
         : AbstractResource(0)
-        , m_fileName(fileName)
         , m_backend(backend)
-=======
-Application::Application(const QString &fileName, QApt::Backend *backend)
-        : m_backend(backend)
->>>>>>> e50ac711
         , m_package(0)
         , m_isValid(false)
         , m_isTechnical(false)
