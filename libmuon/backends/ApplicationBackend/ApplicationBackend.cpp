--- conflicted
+++ resolved
@@ -516,8 +516,8 @@
     apt->setMainWindow(w);
     if(!m_aptBackendInitialized)
         connect(this, SIGNAL(aptBackendInitialized(QApt::Backend*)), apt, SLOT(setBackend(QApt::Backend*)));
-
-<<<<<<< HEAD
+    if (apt->reloadWhenSourcesEditorFinished())
+        connect(apt, SIGNAL(sourcesEditorClosed(bool)), SLOT(reload()));
     KAction* updateAction = w->actionCollection()->addAction("update");
     updateAction->setIcon(KIcon("system-software-update"));
     updateAction->setText(i18nc("@action Checks the Internet for updates", "Check for Updates"));
@@ -530,10 +530,6 @@
 QWidget* ApplicationBackend::mainWindow() const
 {
     return QAptActions::self()->mainWindow();
-=======
-    if (apt->reloadWhenSourcesEditorFinished())
-        connect(apt, SIGNAL(sourcesEditorClosed(bool)), SLOT(reload()));
->>>>>>> 6d936eea
 }
 
 void ApplicationBackend::initBackend()
@@ -543,10 +539,6 @@
         QAptActions::self()->setReloadWhenEditorFinished(true);
     }
 
-<<<<<<< HEAD
-=======
-
->>>>>>> 6d936eea
     QAptActions::self()->setBackend(m_backend);
     if (m_backend->xapianIndexNeedsUpdate())
         m_backend->updateXapianIndex();
