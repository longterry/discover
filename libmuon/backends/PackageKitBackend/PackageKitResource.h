--- conflicted
+++ resolved
@@ -59,10 +59,7 @@
         QString availablePackageId() const;
 
         QMap<PackageKit::Transaction::Info, QStringList> packages() const { return m_packages; }
-<<<<<<< HEAD
-=======
         void setPackages(const QMap<PackageKit::Transaction::Info, QStringList> &packages);
->>>>>>> a24e495c
 
     public slots:
         void addPackageId(PackageKit::Transaction::Info info, const QString &packageId, const QString &summary);
