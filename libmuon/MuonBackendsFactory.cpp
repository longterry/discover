/***************************************************************************
 *   Copyright © 2012 Aleix Pol Gonzalez <aleixpol@blue-systems.com>       *
 *                                                                         *
 *   This program is free software; you can redistribute it and/or         *
 *   modify it under the terms of the GNU General Public License as        *
 *   published by the Free Software Foundation; either version 2 of        *
 *   the License or (at your option) version 3 or any later version        *
 *   accepted by the membership of KDE e.V. (or its successor approved     *
 *   by the membership of KDE e.V.), which shall act as a proxy            *
 *   defined in Section 14 of version 3 of the license.                    *
 *                                                                         *
 *   This program is distributed in the hope that it will be useful,       *
 *   but WITHOUT ANY WARRANTY; without even the implied warranty of        *
 *   MERCHANTABILITY or FITNESS FOR A PARTICULAR PURPOSE.  See the         *
 *   GNU General Public License for more details.                          *
 *                                                                         *
 *   You should have received a copy of the GNU General Public License     *
 *   along with this program.  If not, see <http://www.gnu.org/licenses/>. *
 ***************************************************************************/

#include "MuonBackendsFactory.h"
#include "resources/AbstractResourcesBackend.h"
#include "resources/ResourcesModel.h"
#include <KServiceTypeTrader>
#include <KDebug>
#include <KCmdLineArgs>
#include <QPluginLoader>
#include <QCoreApplication>
#include <kplugininfo.h>

MuonBackendsFactory::MuonBackendsFactory()
{}

AbstractResourcesBackend* MuonBackendsFactory::backend(const QString& name) const
{
    QString query = QString("[X-KDE-PluginInfo-Name]=='%1'").arg( name );
    KService::List serviceList = KServiceTypeTrader::self()->query( "Muon/Backend", query );
    if(!serviceList.isEmpty()) {
        return backendForPlugin(KPluginInfo(serviceList.first()));
    } else {
        qWarning() << "Couldn't find the backend: " << name;
    }
    return 0;
}

QList<AbstractResourcesBackend*> MuonBackendsFactory::allBackends() const
{
    QList<AbstractResourcesBackend*> ret;
<<<<<<< HEAD
    QSet<QString> whitelist = fetchBackendsWhitelist();
    if(!whitelist.isEmpty()) {
        foreach(const QString& b, whitelist)
            ret += backend(b);
    } else {
        KService::List serviceList = KServiceTypeTrader::self()->query("Muon/Backend");
        
        foreach(const KService::Ptr& plugin, serviceList) {
            KPluginInfo info(plugin);
            if(info.name()=="muon-dummybackend")
                continue;
=======
    foreach(const KService::Ptr& plugin, serviceList) {
        KPluginInfo info(plugin);
        if(info.pluginName()=="muon-dummybackend")
            continue;
>>>>>>> 76e02870

            AbstractResourcesBackend* b = backendForPlugin(info);
            if(b) {
                ret += b;
            } else {
                qDebug() << "couldn't load " << info.name();
            }
        }
    }

    if(ret.isEmpty())
        qWarning() << "Didn't find any muon backend!";
    return ret;
}

int MuonBackendsFactory::backendsCount() const
{
    int ret = fetchBackendsWhitelist().count();
    if(ret>0)
        return ret;
    
    KService::List serviceList = KServiceTypeTrader::self() ->query("Muon/Backend");
    
    foreach(const KService::Ptr& plugin, serviceList) {
        KPluginInfo info(plugin);
        if(info.name()!="muon-dummybackend")
            ret++;
    }
    return ret;
}

AbstractResourcesBackend* MuonBackendsFactory::backendForPlugin(const KPluginInfo& info) const
{
    QVariantMap args;
    foreach(const QString& prop, info.service()->propertyNames()) {
        args[prop] = info.property(prop);
    }
    
    QString str_error;
    AbstractResourcesBackend* obj = KServiceTypeTrader::createInstanceFromQuery<AbstractResourcesBackend>(
        QLatin1String( "Muon/Backend" ), QString::fromLatin1( "[X-KDE-PluginInfo-Name]=='%1'" ).arg( info.pluginName() ),
        ResourcesModel::global(), QVariantList() << args, &str_error );
    
    if(!obj) {
        qDebug() << "error when loading the plugin" << info.name() << "because" << str_error;
    } else if (!obj->isValid()) {
        qDebug() << "Error initializing Muon Backend.";

        // Clean up invalid plugin as we will not load it
        delete obj;
        obj = nullptr;
    }

    return obj;
}

QSet<QString> MuonBackendsFactory::fetchBackendsWhitelist() const
{
    QSet<QString> whitelist;
    if(KCmdLineArgs::parsedArgs() && KCmdLineArgs::parsedArgs()->isSet("backends"))
        whitelist = KCmdLineArgs::parsedArgs()->getOption("backends").split(',').toSet();
    return whitelist;
}<|MERGE_RESOLUTION|>--- conflicted
+++ resolved
@@ -46,7 +46,6 @@
 QList<AbstractResourcesBackend*> MuonBackendsFactory::allBackends() const
 {
     QList<AbstractResourcesBackend*> ret;
-<<<<<<< HEAD
     QSet<QString> whitelist = fetchBackendsWhitelist();
     if(!whitelist.isEmpty()) {
         foreach(const QString& b, whitelist)
@@ -56,14 +55,8 @@
         
         foreach(const KService::Ptr& plugin, serviceList) {
             KPluginInfo info(plugin);
-            if(info.name()=="muon-dummybackend")
+            if(info.pluginName()=="muon-dummybackend")
                 continue;
-=======
-    foreach(const KService::Ptr& plugin, serviceList) {
-        KPluginInfo info(plugin);
-        if(info.pluginName()=="muon-dummybackend")
-            continue;
->>>>>>> 76e02870
 
             AbstractResourcesBackend* b = backendForPlugin(info);
             if(b) {
