--- conflicted
+++ resolved
@@ -206,12 +206,7 @@
         case Qt::ToolTipRole:
             return QVariant();
         case ApplicationRole:
-<<<<<<< HEAD
             return qVariantFromValue<QObject*>(m_apps.at(index.row()));
-=======
-            return qVariantFromValue<QObject *>(m_apps.at(index.row()));
->>>>>>> 1ddb7062
-            break;
         case UsageCountRole:
             return m_apps.at(index.row())->usageCount();
             break;
