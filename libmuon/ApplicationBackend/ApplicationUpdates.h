--- conflicted
+++ resolved
@@ -40,31 +40,6 @@
 class ApplicationUpdates : public AbstractBackendUpdater
 {
     Q_OBJECT
-<<<<<<< HEAD
-    public:
-        explicit ApplicationUpdates(ApplicationBackend* parent);
-        
-        virtual bool hasUpdates() const;
-        virtual qreal progress() const;
-        virtual void start();
-        void setBackend(QApt::Backend* b);
-        virtual long unsigned int remainingTime() const;
-
-    private slots:
-        void commitProgress(const QString& message, int percentage);
-        void downloadMessage(int flag, const QString& message);
-        void installMessage(const QString& message);
-        void workerEvent(QApt::WorkerEvent event);
-        void downloadProgress(int percentage, int speed, int ETA);
-        void cleanup();
-        void errorOccurred(QApt::ErrorCode err, const QVariantMap& values);
-
-    private:
-        QApt::Backend* m_aptBackend;
-        ApplicationBackend* m_appBackend;
-        qreal m_progress;
-        long unsigned int m_eta;
-=======
 public:
     explicit ApplicationUpdates(ApplicationBackend* parent);
 
@@ -91,7 +66,6 @@
 
 signals:
     void errorSignal(QApt::ErrorCode error, QString details);
->>>>>>> 6250d274
 };
 
 #endif // APPLICATIONUPDATES_H